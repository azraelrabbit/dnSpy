﻿// Copyright (c) 2011 AlphaSierraPapa for the SharpDevelop Team
// 
// Permission is hereby granted, free of charge, to any person obtaining a copy of this
// software and associated documentation files (the "Software"), to deal in the Software
// without restriction, including without limitation the rights to use, copy, modify, merge,
// publish, distribute, sublicense, and/or sell copies of the Software, and to permit persons
// to whom the Software is furnished to do so, subject to the following conditions:
// 
// The above copyright notice and this permission notice shall be included in all copies or
// substantial portions of the Software.
// 
// THE SOFTWARE IS PROVIDED "AS IS", WITHOUT WARRANTY OF ANY KIND, EXPRESS OR IMPLIED,
// INCLUDING BUT NOT LIMITED TO THE WARRANTIES OF MERCHANTABILITY, FITNESS FOR A PARTICULAR
// PURPOSE AND NONINFRINGEMENT. IN NO EVENT SHALL THE AUTHORS OR COPYRIGHT HOLDERS BE LIABLE
// FOR ANY CLAIM, DAMAGES OR OTHER LIABILITY, WHETHER IN AN ACTION OF CONTRACT, TORT OR
// OTHERWISE, ARISING FROM, OUT OF OR IN CONNECTION WITH THE SOFTWARE OR THE USE OR OTHER
// DEALINGS IN THE SOFTWARE.

using System;
using System.Collections;
using System.Collections.Generic;
using System.ComponentModel.Composition;
using System.IO;
using System.Linq;
using System.Resources;
using System.Text.RegularExpressions;
using System.Threading.Tasks;
using System.Xml;

using ICSharpCode.Decompiler;
using ICSharpCode.Decompiler.Ast;
using ICSharpCode.Decompiler.Ast.Transforms;
using ICSharpCode.ILSpy.Options;
using ICSharpCode.ILSpy.XmlDoc;
using ICSharpCode.NRefactory;
using ICSharpCode.NRefactory.CSharp;
using dnlib.DotNet;

namespace ICSharpCode.ILSpy
{
	/// <summary>
	/// Decompiler logic for C#.
	/// </summary>
	[Export(typeof(Language))]
	public class CSharpLanguage : Language
	{
		string name = "C#";
		bool showAllMembers = false;
		Predicate<IAstTransform> transformAbortCondition = null;

		public CSharpLanguage()
		{
		}

		#if DEBUG
		internal static IEnumerable<CSharpLanguage> GetDebugLanguages()
		{
			DecompilerContext context = new DecompilerContext(new ModuleDefUser("dummy"));
			string lastTransformName = "no transforms";
			foreach (Type _transformType in TransformationPipeline.CreatePipeline(context).Select(v => v.GetType()).Distinct()) {
				Type transformType = _transformType; // copy for lambda
				yield return new CSharpLanguage {
					transformAbortCondition = v => transformType.IsInstanceOfType(v),
					name = "C# - " + lastTransformName,
					showAllMembers = true
				};
				lastTransformName = "after " + transformType.Name;
			}
			yield return new CSharpLanguage {
				name = "C# - " + lastTransformName,
				showAllMembers = true
			};
		}
		#endif

		public override string Name
		{
			get { return name; }
		}

		public override string FileExtension
		{
			get { return ".cs"; }
		}

		public override string ProjectFileExtension
		{
			get { return ".csproj"; }
		}

		public override void DecompileMethod(MethodDef method, ITextOutput output, DecompilationOptions options)
		{
			WriteCommentLineDeclaringType(output, method);
			AstBuilder codeDomBuilder = CreateAstBuilder(options, currentType: method.DeclaringType, isSingleMember: true);
			if (method.IsConstructor && !method.IsStatic && !DnlibExtensions.IsValueType(method.DeclaringType)) {
				// also fields and other ctors so that the field initializers can be shown as such
				AddFieldsAndCtors(codeDomBuilder, method.DeclaringType, method.IsStatic);
				RunTransformsAndGenerateCode(codeDomBuilder, output, options, new SelectCtorTransform(method));
			} else {
				codeDomBuilder.AddMethod(method);
				RunTransformsAndGenerateCode(codeDomBuilder, output, options);
			}
		}
		
		class SelectCtorTransform : IAstTransform
		{
			readonly MethodDef ctorDef;
			
			public SelectCtorTransform(MethodDef ctorDef)
			{
				this.ctorDef = ctorDef;
			}
			
			public void Run(AstNode compilationUnit)
			{
				ConstructorDeclaration ctorDecl = null;
				foreach (var node in compilationUnit.Children) {
					ConstructorDeclaration ctor = node as ConstructorDeclaration;
					if (ctor != null) {
						if (ctor.Annotation<MethodDef>() == ctorDef) {
							ctorDecl = ctor;
						} else {
							// remove other ctors
							ctor.Remove();
						}
					}
					// Remove any fields without initializers
					FieldDeclaration fd = node as FieldDeclaration;
					if (fd != null && fd.Variables.All(v => v.Initializer.IsNull))
						fd.Remove();
				}
				if (ctorDecl.Initializer.ConstructorInitializerType == ConstructorInitializerType.This) {
					// remove all fields
					foreach (var node in compilationUnit.Children)
						if (node is FieldDeclaration)
							node.Remove();
				}
			}
		}

		public override void DecompileProperty(PropertyDef property, ITextOutput output, DecompilationOptions options)
		{
			WriteCommentLineDeclaringType(output, property);
			AstBuilder codeDomBuilder = CreateAstBuilder(options, currentType: property.DeclaringType, isSingleMember: true);
			codeDomBuilder.AddProperty(property);
			RunTransformsAndGenerateCode(codeDomBuilder, output, options);
		}

		public override void DecompileField(FieldDef field, ITextOutput output, DecompilationOptions options)
		{
			WriteCommentLineDeclaringType(output, field);
			AstBuilder codeDomBuilder = CreateAstBuilder(options, currentType: field.DeclaringType, isSingleMember: true);
			if (field.IsLiteral) {
				codeDomBuilder.AddField(field);
			} else {
				// also decompile ctors so that the field initializer can be shown
				AddFieldsAndCtors(codeDomBuilder, field.DeclaringType, field.IsStatic);
			}
			RunTransformsAndGenerateCode(codeDomBuilder, output, options, new SelectFieldTransform(field));
		}
		
		/// <summary>
		/// Removes all top-level members except for the specified fields.
		/// </summary>
		sealed class SelectFieldTransform : IAstTransform
		{
			readonly FieldDef field;
			
			public SelectFieldTransform(FieldDef field)
			{
				this.field = field;
			}
			
			public void Run(AstNode compilationUnit)
			{
				foreach (var child in compilationUnit.Children) {
					if (child is EntityDeclaration) {
						if (child.Annotation<FieldDef>() != field)
							child.Remove();
					}
				}
			}
		}
		
		void AddFieldsAndCtors(AstBuilder codeDomBuilder, TypeDef declaringType, bool isStatic)
		{
			foreach (var field in declaringType.Fields) {
				if (field.IsStatic == isStatic)
					codeDomBuilder.AddField(field);
			}
			foreach (var ctor in declaringType.Methods) {
				if (ctor.IsConstructor && ctor.IsStatic == isStatic)
					codeDomBuilder.AddMethod(ctor);
			}
		}

		public override void DecompileEvent(EventDef ev, ITextOutput output, DecompilationOptions options)
		{
			WriteCommentLineDeclaringType(output, ev);
			AstBuilder codeDomBuilder = CreateAstBuilder(options, currentType: ev.DeclaringType, isSingleMember: true);
			codeDomBuilder.AddEvent(ev);
			RunTransformsAndGenerateCode(codeDomBuilder, output, options);
		}

		public override void DecompileType(TypeDef type, ITextOutput output, DecompilationOptions options)
		{
			AstBuilder codeDomBuilder = CreateAstBuilder(options, currentType: type);
			codeDomBuilder.AddType(type);
			RunTransformsAndGenerateCode(codeDomBuilder, output, options);
		}
		
		void RunTransformsAndGenerateCode(AstBuilder astBuilder, ITextOutput output, DecompilationOptions options, IAstTransform additionalTransform = null)
		{
			astBuilder.RunTransformations(transformAbortCondition);
			if (additionalTransform != null) {
				additionalTransform.Run(astBuilder.SyntaxTree);
			}
			if (options.DecompilerSettings.ShowXmlDocumentation) {
				try {
					AddXmlDocTransform.Run(astBuilder.SyntaxTree);
				} catch (XmlException ex) {
					string[] msg = (" Exception while reading XmlDoc: " + ex.ToString()).Split(new[]{'\r', '\n'}, StringSplitOptions.RemoveEmptyEntries);
					var insertionPoint = astBuilder.SyntaxTree.FirstChild;
					for (int i = 0; i < msg.Length; i++)
						astBuilder.SyntaxTree.InsertChildBefore(insertionPoint, new Comment(msg[i], CommentType.Documentation), Roles.Comment);
				}
			}
			astBuilder.GenerateCode(output);
		}

		public static string GetPlatformDisplayName(ModuleDef module)
		{
			switch (module.Machine) {
				case dnlib.PE.Machine.I386:
					if (module.Is32BitPreferred)
						return "AnyCPU (32-bit preferred)";
					else if (module.Is32BitRequired)
						return "x86";
					else
						return "AnyCPU (64-bit preferred)";
				case dnlib.PE.Machine.AMD64:
					return "x64";
				case dnlib.PE.Machine.IA64:
					return "Itanium";
				default:
					return module.Machine.ToString();
			}
		}
		
		public static string GetPlatformName(ModuleDef module)
		{
			switch (module.Machine) {
				case dnlib.PE.Machine.I386:
					if (module.Is32BitPreferred)
						return "AnyCPU";
					else if (module.Is32BitRequired)
						return "x86";
					else
						return "AnyCPU";
				case dnlib.PE.Machine.AMD64:
					return "x64";
				case dnlib.PE.Machine.IA64:
					return "Itanium";
				default:
					return module.Machine.ToString();
			}
		}

		public static string GetRuntimeDisplayName(ModuleDef module)
		{
			if (module.IsClr10)
				return ".NET 1.0";
			if (module.IsClr11)
				return ".NET 1.1";
			if (module.IsClr20)
				return ".NET 2.0";
			if (module.IsClr40)
				return ".NET 4.0";
			return null;
		}
		
		public override void DecompileAssembly(LoadedAssembly assembly, ITextOutput output, DecompilationOptions options, DecompileAssemblyFlags flags = DecompileAssemblyFlags.AssemblyAndModule)
		{
			if (options.FullDecompilation && options.SaveAsProjectDirectory != null) {
				HashSet<string> directories = new HashSet<string>(StringComparer.OrdinalIgnoreCase);
				var files = WriteCodeFilesInProject(assembly.ModuleDefinition, options, directories).ToList();
				files.AddRange(WriteResourceFilesInProject(assembly, options, directories));
				WriteProjectFile(new TextOutputWriter(output), files, assembly, options);
			} else {
				bool decompileAsm = (flags & DecompileAssemblyFlags.Assembly) != 0;
				bool decompileMod = (flags & DecompileAssemblyFlags.Module) != 0;
				base.DecompileAssembly(assembly, output, options, flags);
				output.WriteLine();
<<<<<<< HEAD
				if (decompileMod || decompileAsm)
					PrintEntryPoint(assembly, output);
				if (decompileMod) {
					ModuleDef mainModule = assembly.ModuleDefinition;
					output.WriteLine("// Architecture: " + GetPlatformDisplayName(mainModule), TextTokenType.Comment);
					if (!mainModule.IsILOnly) {
						output.WriteLine("// This assembly contains unmanaged code.", TextTokenType.Comment);
					}
					string runtimeName = GetRuntimeDisplayName(mainModule);
					if (runtimeName != null) {
						output.WriteLine("// Runtime: " + runtimeName, TextTokenType.Comment);
					}
=======
				ModuleDefinition mainModule = assembly.ModuleDefinition;
				if (mainModule.Types.Count > 0) {
					output.Write("// Global type: ");
					output.WriteReference(mainModule.Types[0].FullName, mainModule.Types[0]);
					output.WriteLine();
				}
				if (mainModule.EntryPoint != null) {
					output.Write("// Entry point: ");
					output.WriteReference(mainModule.EntryPoint.DeclaringType.FullName + "." + mainModule.EntryPoint.Name, mainModule.EntryPoint);
					output.WriteLine();
				}
				output.WriteLine("// Architecture: " + GetPlatformDisplayName(mainModule));
				if ((mainModule.Attributes & ModuleAttributes.ILOnly) == 0) {
					output.WriteLine("// This assembly contains unmanaged code.");
				}
				string runtimeName = GetRuntimeDisplayName(mainModule);
				if (runtimeName != null) {
					output.WriteLine("// Runtime: " + runtimeName);
>>>>>>> 38f39b4a
				}
				if (decompileMod || decompileAsm)
					output.WriteLine();
				
				// don't automatically load additional assemblies when an assembly node is selected in the tree view
				using (options.FullDecompilation ? null : LoadedAssembly.DisableAssemblyLoad()) {
					AstBuilder codeDomBuilder = CreateAstBuilder(options, currentModule: assembly.ModuleDefinition);
					codeDomBuilder.AddAssembly(assembly.ModuleDefinition, !options.FullDecompilation, decompileAsm, decompileMod);
					codeDomBuilder.RunTransformations(transformAbortCondition);
					codeDomBuilder.GenerateCode(output);
				}
			}
		}

		#region WriteProjectFile
		void WriteProjectFile(TextWriter writer, IEnumerable<Tuple<string, string>> files, LoadedAssembly assembly, DecompilationOptions options)
		{
			var module = assembly.ModuleDefinition;
			const string ns = "http://schemas.microsoft.com/developer/msbuild/2003";
			string platformName = GetPlatformName(module);
			Guid guid = (App.CommandLineArguments == null ? null : App.CommandLineArguments.FixedGuid) ?? Guid.NewGuid();
			using (XmlTextWriter w = new XmlTextWriter(writer)) {
				var asmRefs = GetAssemblyRefs(options, assembly);

				w.Formatting = Formatting.Indented;
				w.WriteStartDocument();
				w.WriteStartElement("Project", ns);
				w.WriteAttributeString("ToolsVersion", "4.0");
				w.WriteAttributeString("DefaultTargets", "Build");

				w.WriteStartElement("PropertyGroup");
				w.WriteElementString("ProjectGuid", (options.ProjectGuid ?? guid).ToString("B").ToUpperInvariant());

				w.WriteStartElement("Configuration");
				w.WriteAttributeString("Condition", " '$(Configuration)' == '' ");
				w.WriteValue("Debug");
				w.WriteEndElement(); // </Configuration>

				w.WriteStartElement("Platform");
				w.WriteAttributeString("Condition", " '$(Platform)' == '' ");
				w.WriteValue(platformName);
				w.WriteEndElement(); // </Platform>

				switch (module.Kind) {
					case ModuleKind.Windows:
						w.WriteElementString("OutputType", "WinExe");
						break;
					case ModuleKind.Console:
						w.WriteElementString("OutputType", "Exe");
						break;
					default:
						w.WriteElementString("OutputType", "Library");
						break;
				}

				if (module.Assembly != null)
					w.WriteElementString("AssemblyName", module.Assembly.Name);
				bool useTargetFrameworkAttribute = false;
				var targetFrameworkAttribute = module.Assembly == null ? null : module.Assembly.CustomAttributes.FirstOrDefault(a => a.TypeFullName == "System.Runtime.Versioning.TargetFrameworkAttribute");
				if (targetFrameworkAttribute != null && targetFrameworkAttribute.ConstructorArguments.Any()) {
					string frameworkName = (targetFrameworkAttribute.ConstructorArguments[0].Value as UTF8String) ?? string.Empty;
					string[] frameworkParts = frameworkName.Split(',');
					string frameworkVersion = frameworkParts.FirstOrDefault(a => a.StartsWith("Version="));
					if (frameworkVersion != null) {
						w.WriteElementString("TargetFrameworkVersion", frameworkVersion.Substring("Version=".Length));
						useTargetFrameworkAttribute = true;
					}
					string frameworkProfile = frameworkParts.FirstOrDefault(a => a.StartsWith("Profile="));
					if (frameworkProfile != null)
						w.WriteElementString("TargetFrameworkProfile", frameworkProfile.Substring("Profile=".Length));
				}
				if (!useTargetFrameworkAttribute) {
					if (module.IsClr10) {
						w.WriteElementString("TargetFrameworkVersion", "v1.0");
					} else if (module.IsClr11) {
						w.WriteElementString("TargetFrameworkVersion", "v1.1");
					} else if (module.IsClr20) {
						w.WriteElementString("TargetFrameworkVersion", "v2.0");
						// TODO: Detect when .NET 3.0/3.5 is required
					} else {
						w.WriteElementString("TargetFrameworkVersion", "v4.0");
					}
				}
				w.WriteElementString("WarningLevel", "4");

				w.WriteEndElement(); // </PropertyGroup>

				w.WriteStartElement("PropertyGroup"); // platform-specific
				w.WriteAttributeString("Condition", " '$(Platform)' == '" + platformName + "' ");
				w.WriteElementString("PlatformTarget", platformName);
				w.WriteEndElement(); // </PropertyGroup> (platform-specific)

				w.WriteStartElement("PropertyGroup"); // Debug
				w.WriteAttributeString("Condition", " '$(Configuration)' == 'Debug' ");
				w.WriteElementString("OutputPath", "bin\\Debug\\");
				w.WriteElementString("DebugSymbols", "true");
				w.WriteElementString("DebugType", "full");
				w.WriteElementString("Optimize", "false");
				if (options.DontReferenceStdLib) {
					w.WriteStartElement("NoStdLib");
					w.WriteString("true");
					w.WriteEndElement();
				}
				w.WriteEndElement(); // </PropertyGroup> (Debug)

				w.WriteStartElement("PropertyGroup"); // Release
				w.WriteAttributeString("Condition", " '$(Configuration)' == 'Release' ");
				w.WriteElementString("OutputPath", "bin\\Release\\");
				w.WriteElementString("DebugSymbols", "true");
				w.WriteElementString("DebugType", "pdbonly");
				w.WriteElementString("Optimize", "true");
				if (options.DontReferenceStdLib) {
					w.WriteStartElement("NoStdLib");
					w.WriteString("true");
					w.WriteEndElement();
				}
				w.WriteEndElement(); // </PropertyGroup> (Release)


				w.WriteStartElement("ItemGroup"); // References
				foreach (var r in asmRefs) {
					if (r.Name != "mscorlib") {
						var asm = assembly.LookupReferencedAssembly(r, module);
						if (asm != null && ExistsInProject(options, asm.FileName))
							continue;
						w.WriteStartElement("Reference");
						w.WriteAttributeString("Include", r.Name);
						var hintPath = GetHintPath(options, asm);
						if (hintPath != null) {
							w.WriteStartElement("HintPath");
							w.WriteString(hintPath);
							w.WriteEndElement();
						}
						w.WriteEndElement();
					}
				}
				w.WriteEndElement(); // </ItemGroup> (References)

				foreach (IGrouping<string, string> gr in (from f in files group f.Item2 by f.Item1 into g orderby g.Key select g)) {
					w.WriteStartElement("ItemGroup");
					foreach (string file in gr.OrderBy(f => f, StringComparer.OrdinalIgnoreCase)) {
						w.WriteStartElement(gr.Key);
						w.WriteAttributeString("Include", file);
						w.WriteEndElement();
					}
					w.WriteEndElement();
				}

				w.WriteStartElement("ItemGroup"); // ProjectReference
				foreach (var r in asmRefs) {
					var asm = assembly.LookupReferencedAssembly(r, module);
					if (asm == null)
						continue;
					var otherProj = FindOtherProject(options, asm.FileName);
					if (otherProj != null) {
						var relPath = GetRelativePath(options.SaveAsProjectDirectory, otherProj.ProjectFileName);
						w.WriteStartElement("ProjectReference");
						w.WriteAttributeString("Include", relPath);
						w.WriteStartElement("Project");
						w.WriteString(otherProj.ProjectGuid.ToString("B").ToUpperInvariant());
						w.WriteEndElement();
						w.WriteStartElement("Name");
						w.WriteString(otherProj.AssemblySimpleName);
						w.WriteEndElement();
						w.WriteEndElement();
					}
				}
				w.WriteEndElement(); // </ItemGroup> (ProjectReference)

				w.WriteStartElement("Import");
				w.WriteAttributeString("Project", "$(MSBuildToolsPath)\\Microsoft.CSharp.targets");
				w.WriteEndElement();

				w.WriteEndDocument();
			}
		}

		internal static List<IAssembly> GetAssemblyRefs(DecompilationOptions options, LoadedAssembly assembly)
		{
			return new RealAssemblyReferencesFinder(options, assembly).Find();
		}

		class RealAssemblyReferencesFinder
		{
			readonly DecompilationOptions options;
			readonly LoadedAssembly assembly;
			readonly List<IAssembly> allReferences = new List<IAssembly>();
			readonly HashSet<IAssembly> checkedAsms = new HashSet<IAssembly>(AssemblyNameComparer.CompareAll);

			public RealAssemblyReferencesFinder(DecompilationOptions options, LoadedAssembly assembly)
			{
				this.options = options;
				this.assembly = assembly;
			}

			bool ShouldFindRealAsms()
			{
				return options.ProjectFiles != null && options.DontReferenceStdLib;
			}

			public List<IAssembly> Find()
			{
				if (!ShouldFindRealAsms()) {
					var mod = assembly.ModuleDefinition as ModuleDefMD;
					if (mod != null)
						allReferences.AddRange(mod.GetAssemblyRefs());
				}
				else {
					Find(assembly.ModuleDefinition.CorLibTypes.Object.TypeRef);
					var mod = assembly.ModuleDefinition as ModuleDefMD;
					if (mod != null) {
						// Some types might've been moved to assembly A and some other types to
						// assembly B. Therefore we must check every type reference and we can't
						// just loop over all asm refs.
						foreach (var tr in mod.GetTypeRefs())
							Find(tr);
						for (uint rid = 1; ; rid++) {
							var et = mod.ResolveExportedType(rid);
							if (et == null)
								break;
							Find(et);
						}
					}
				}
				return allReferences;
			}

			void Find(ExportedType et)
			{
				if (et == null)
					return;
				// The type might've been moved, so always resolve it instead of using DefinitionAssembly
				var td = et.Resolve(assembly.ModuleDefinition);
				if (td == null)
					Find(et.DefinitionAssembly);
				else
					Find(td.DefinitionAssembly ?? et.DefinitionAssembly);
			}

			void Find(TypeRef typeRef)
			{
				if (typeRef == null)
					return;
				// The type might've been moved, so always resolve it instead of using DefinitionAssembly
				var td = typeRef.Resolve(assembly.ModuleDefinition);
				if (td == null)
					Find(typeRef.DefinitionAssembly);
				else
					Find(td.DefinitionAssembly ?? typeRef.DefinitionAssembly);
			}

			void Find(IAssembly asmRef)
			{
				if (asmRef == null)
					return;
				if (checkedAsms.Contains(asmRef))
					return;
				checkedAsms.Add(asmRef);
				var asm = assembly.LookupReferencedAssembly(asmRef, assembly.ModuleDefinition);
				if (asm == null)
					allReferences.Add(asmRef);
				else
					AddKnown(asm);
			}

			void AddKnown(LoadedAssembly asm)
			{
				if (asm.FileName.Equals(assembly.FileName, StringComparison.OrdinalIgnoreCase))
					return;
				if (asm.ModuleDefinition.Assembly != null)
					allReferences.Add(asm.ModuleDefinition.Assembly);
			}
		}

		internal static string GetHintPath(DecompilationOptions options, LoadedAssembly asmRef)
		{
			if (asmRef == null || options.ProjectFiles == null || options.SaveAsProjectDirectory == null)
				return null;
			if (asmRef.IsGAC)
				return null;
			if (ExistsInProject(options, asmRef.FileName))
				return null;

			return GetRelativePath(options.SaveAsProjectDirectory, asmRef.FileName);
		}

		// ("C:\dir1\dir2\dir3", "d:\Dir1\Dir2\Dir3\file.dll") = "d:\Dir1\Dir2\Dir3\file.dll"
		// ("C:\dir1\dir2\dir3", "c:\Dir1\dirA\dirB\file.dll") = "..\..\dirA\dirB\file.dll"
		// ("C:\dir1\dir2\dir3", "c:\Dir1\Dir2\Dir3\Dir4\Dir5\file.dll") = "Dir4\Dir5\file.dll"
		internal static string GetRelativePath(string sourceDir, string destFile)
		{
			sourceDir = Path.GetFullPath(sourceDir);
			destFile = Path.GetFullPath(destFile);
			if (!Path.GetPathRoot(sourceDir).Equals(Path.GetPathRoot(destFile), StringComparison.OrdinalIgnoreCase))
				return destFile;
			var sourceDirs = GetPathNames(sourceDir);
			var destDirs = GetPathNames(Path.GetDirectoryName(destFile));

			var hintPath = string.Empty;
			int i;
			for (i = 0; i < sourceDirs.Count && i < destDirs.Count; i++) {
				if (!sourceDirs[i].Equals(destDirs[i], StringComparison.OrdinalIgnoreCase))
					break;
			}
			for (int j = i; j < sourceDirs.Count; j++)
				hintPath = Path.Combine(hintPath, "..");
			for (; i < destDirs.Count; i++)
				hintPath = Path.Combine(hintPath, destDirs[i]);
			hintPath = Path.Combine(hintPath, Path.GetFileName(destFile));

			return hintPath;
		}

		static List<string> GetPathNames(string path)
		{
			var list = new List<string>();
			var root = Path.GetPathRoot(path);
			while (path != root) {
				list.Add(Path.GetFileName(path));
				path = Path.GetDirectoryName(path);
			}
			list.Add(root);
			list.Reverse();
			return list;
		}

		internal static bool ExistsInProject(DecompilationOptions options, string fileName)
		{
			return FindOtherProject(options, fileName) != null;
		}

		internal static ProjectInfo FindOtherProject(DecompilationOptions options, string fileName)
		{
			if (options.ProjectFiles == null)
				return null;
			return options.ProjectFiles.FirstOrDefault(f => Path.GetFullPath(f.AssemblyFileName).Equals(Path.GetFullPath(fileName)));
		}
		#endregion

		#region WriteCodeFilesInProject
		bool IncludeTypeWhenDecompilingProject(TypeDef type, DecompilationOptions options)
		{
			if (type.IsGlobalModuleType || AstBuilder.MemberIsHidden(type, options.DecompilerSettings))
				return false;
			if (type.Namespace == "XamlGeneratedNamespace" && type.Name == "GeneratedInternalTypeHelper")
				return false;
			return true;
		}

		IEnumerable<Tuple<string, string>> WriteAssemblyInfo(ModuleDef module, DecompilationOptions options, HashSet<string> directories)
		{
			// don't automatically load additional assemblies when an assembly node is selected in the tree view
			using (LoadedAssembly.DisableAssemblyLoad())
			{
				AstBuilder codeDomBuilder = CreateAstBuilder(options, currentModule: module);
				codeDomBuilder.AddAssembly(module, true, true, true);
				codeDomBuilder.RunTransformations(transformAbortCondition);

				string prop = "Properties";
				if (directories.Add("Properties"))
					Directory.CreateDirectory(Path.Combine(options.SaveAsProjectDirectory, prop));
				string assemblyInfo = Path.Combine(prop, "AssemblyInfo" + this.FileExtension);
				using (StreamWriter w = new StreamWriter(Path.Combine(options.SaveAsProjectDirectory, assemblyInfo)))
					codeDomBuilder.GenerateCode(new PlainTextOutput(w));
				return new Tuple<string, string>[] { Tuple.Create("Compile", assemblyInfo) };
			}
		}

		IEnumerable<Tuple<string, string>> WriteCodeFilesInProject(ModuleDef module, DecompilationOptions options, HashSet<string> directories)
		{
			var files = module.Types.Where(t => IncludeTypeWhenDecompilingProject(t, options)).GroupBy(
				delegate(TypeDef type) {
					string file = TextView.DecompilerTextView.CleanUpName(type.Name) + this.FileExtension;
					if (string.IsNullOrEmpty(type.Namespace)) {
						return file;
					} else {
						string dir = TextView.DecompilerTextView.CleanUpName(type.Namespace);
						if (directories.Add(dir))
							Directory.CreateDirectory(Path.Combine(options.SaveAsProjectDirectory, dir));
						return Path.Combine(dir, file);
					}
				}, StringComparer.OrdinalIgnoreCase).ToList();
			AstMethodBodyBuilder.ClearUnhandledOpcodes();
			Parallel.ForEach(
				files,
				new ParallelOptions { MaxDegreeOfParallelism = Environment.ProcessorCount },
				delegate(IGrouping<string, TypeDef> file) {
					using (StreamWriter w = new StreamWriter(Path.Combine(options.SaveAsProjectDirectory, file.Key))) {
						AstBuilder codeDomBuilder = CreateAstBuilder(options, currentModule: module);
						foreach (TypeDef type in file) {
							codeDomBuilder.AddType(type);
						}
						codeDomBuilder.RunTransformations(transformAbortCondition);
						codeDomBuilder.GenerateCode(new PlainTextOutput(w));
					}
				});
			AstMethodBodyBuilder.PrintNumberOfUnhandledOpcodes();
			return files.Select(f => Tuple.Create("Compile", f.Key)).Concat(WriteAssemblyInfo(module, options, directories));
		}
		#endregion

		#region WriteResourceFilesInProject
		IEnumerable<Tuple<string, string>> WriteResourceFilesInProject(LoadedAssembly assembly, DecompilationOptions options, HashSet<string> directories)
		{
			//AppDomain bamlDecompilerAppDomain = null;
			//try {
				foreach (EmbeddedResource r in assembly.ModuleDefinition.Resources.OfType<EmbeddedResource>()) {
					string fileName;
					Stream s = r.GetResourceStream();
					s.Position = 0;
					if (r.Name.EndsWith(".g.resources", StringComparison.OrdinalIgnoreCase)) {
						IEnumerable<DictionaryEntry> rs = null;
						try {
							rs = new ResourceSet(s).Cast<DictionaryEntry>();
						}
						catch (ArgumentException) {
						}
						if (rs != null && rs.All(e => e.Value is Stream)) {
							foreach (var pair in rs) {
								fileName = Path.Combine(((string)pair.Key).Split('/').Select(p => TextView.DecompilerTextView.CleanUpName(p)).ToArray());
								string dirName = Path.GetDirectoryName(fileName);
								if (!string.IsNullOrEmpty(dirName) && directories.Add(dirName)) {
									Directory.CreateDirectory(Path.Combine(options.SaveAsProjectDirectory, dirName));
								}
								Stream entryStream = (Stream)pair.Value;
								entryStream.Position = 0;
								if (fileName.EndsWith(".baml", StringComparison.OrdinalIgnoreCase)) {
//									MemoryStream ms = new MemoryStream();
//									entryStream.CopyTo(ms);
									// TODO implement extension point
//									var decompiler = Baml.BamlResourceEntryNode.CreateBamlDecompilerInAppDomain(ref bamlDecompilerAppDomain, assembly.FileName);
//									string xaml = null;
//									try {
//										xaml = decompiler.DecompileBaml(ms, assembly.FileName, new ConnectMethodDecompiler(assembly), new AssemblyResolver(assembly));
//									}
//									catch (XamlXmlWriterException) { } // ignore XAML writer exceptions
//									if (xaml != null) {
//										File.WriteAllText(Path.Combine(options.SaveAsProjectDirectory, Path.ChangeExtension(fileName, ".xaml")), xaml);
//										yield return Tuple.Create("Page", Path.ChangeExtension(fileName, ".xaml"));
//										continue;
//									}
								}
								using (FileStream fs = new FileStream(Path.Combine(options.SaveAsProjectDirectory, fileName), FileMode.Create, FileAccess.Write)) {
									entryStream.CopyTo(fs);
								}
								yield return Tuple.Create("Resource", fileName);
							}
							continue;
						}
					}
					fileName = GetFileNameForResource(r.Name, directories);
					using (FileStream fs = new FileStream(Path.Combine(options.SaveAsProjectDirectory, fileName), FileMode.Create, FileAccess.Write)) {
						s.CopyTo(fs);
					}
					yield return Tuple.Create("EmbeddedResource", fileName);
				}
			//}
			//finally {
			//    if (bamlDecompilerAppDomain != null)
			//        AppDomain.Unload(bamlDecompilerAppDomain);
			//}
		}

		string GetFileNameForResource(string fullName, HashSet<string> directories)
		{
			string[] splitName = fullName.Split('.');
			string fileName = TextView.DecompilerTextView.CleanUpName(fullName);
			for (int i = splitName.Length - 1; i > 0; i--) {
				string ns = string.Join(".", splitName, 0, i);
				if (directories.Contains(ns)) {
					string name = string.Join(".", splitName, i, splitName.Length - i);
					fileName = Path.Combine(ns, TextView.DecompilerTextView.CleanUpName(name));
					break;
				}
			}
			return fileName;
		}
		#endregion

		AstBuilder CreateAstBuilder(DecompilationOptions options, ModuleDef currentModule = null, TypeDef currentType = null, bool isSingleMember = false)
		{
			if (currentModule == null)
				currentModule = currentType.Module;
			DecompilerSettings settings = options.DecompilerSettings;
			if (isSingleMember) {
				settings = settings.Clone();
				settings.UsingDeclarations = false;
			}
			return new AstBuilder(
				new DecompilerContext(currentModule) {
					CancellationToken = options.CancellationToken,
					CurrentType = currentType,
					Settings = settings
				}) {
				DontShowCreateMethodBodyExceptions = options.DontShowCreateMethodBodyExceptions,
			};
		}

		public override string TypeToString(ITypeDefOrRef type, bool includeNamespace, IHasCustomAttribute typeAttributes = null)
		{
			ConvertTypeOptions options = ConvertTypeOptions.IncludeTypeParameterDefinitions;
			if (includeNamespace)
				options |= ConvertTypeOptions.IncludeNamespace;

			return TypeToString(options, type, typeAttributes);
		}

		string TypeToString(ConvertTypeOptions options, ITypeDefOrRef type, IHasCustomAttribute typeAttributes = null)
		{
			AstType astType = AstBuilder.ConvertType(type, typeAttributes, options);

			StringWriter w = new StringWriter();
			if (type.TryGetByRefSig() != null) {
				ParamDef pd = typeAttributes as ParamDef;
				if (pd != null && (!pd.IsIn && pd.IsOut))
					w.Write("out ");
				else
					w.Write("ref ");

				if (astType is ComposedType && ((ComposedType)astType).PointerRank > 0)
					((ComposedType)astType).PointerRank--;
			}

			astType.AcceptVisitor(new CSharpOutputVisitor(w, FormattingOptionsFactory.CreateAllman()));
			return w.ToString();
		}

		public override string FormatPropertyName(PropertyDef property, bool? isIndexer)
		{
			if (property == null)
				throw new ArgumentNullException("property");

			if (!isIndexer.HasValue) {
				isIndexer = property.IsIndexer();
			}
			if (isIndexer.Value) {
				var buffer = new System.Text.StringBuilder();
				var accessor = property.GetMethod ?? property.SetMethod;
				if (accessor != null && accessor.HasOverrides) {
					var methDecl = accessor.Overrides.First().MethodDeclaration;
					var declaringType = methDecl == null ? null : methDecl.DeclaringType;
					buffer.Append(TypeToString(declaringType, includeNamespace: true));
					buffer.Append(@".");
				}
				buffer.Append(@"this[");
				bool addSeparator = false;
				foreach (var p in property.PropertySig.GetParameters()) {
					if (addSeparator)
						buffer.Append(@", ");
					else
						addSeparator = true;
					buffer.Append(TypeToString(p.ToTypeDefOrRef(), includeNamespace: true));
				}
				buffer.Append(@"]");
				return buffer.ToString();
			} else
				return property.Name;
		}
		
		public override string FormatTypeName(TypeDef type)
		{
			if (type == null)
				throw new ArgumentNullException("type");
			
			return TypeToString(ConvertTypeOptions.DoNotUsePrimitiveTypeNames | ConvertTypeOptions.IncludeTypeParameterDefinitions, type);
		}

		public override bool ShowMember(IMemberRef member)
		{
			return showAllMembers || !AstBuilder.MemberIsHidden(member, new DecompilationOptions().DecompilerSettings);
		}

		public override IMemberRef GetOriginalCodeLocation(IMemberRef member)
		{
			if (showAllMembers || !DecompilerSettingsPanel.CurrentDecompilerSettings.AnonymousMethods)
				return member;
			else
				return TreeNodes.Analyzer.Helpers.GetOriginalCodeLocation(member);
		}

		public override string GetTooltip(IMemberRef member)
		{
			MethodDef md = member as MethodDef;
			PropertyDef pd = member as PropertyDef;
			EventDef ed = member as EventDef;
			FieldDef fd = member as FieldDef;
			if (md != null || pd != null || ed != null || fd != null) {
				AstBuilder b = new AstBuilder(new DecompilerContext(member.Module) { Settings = new DecompilerSettings { UsingDeclarations = false } });
				b.DecompileMethodBodies = false;
				if (md != null)
					b.AddMethod(md);
				else if (pd != null)
					b.AddProperty(pd);
				else if (ed != null)
					b.AddEvent(ed);
				else
					b.AddField(fd);
				b.RunTransformations();
				foreach (var attribute in b.SyntaxTree.Descendants.OfType<AttributeSection>())
					attribute.Remove();

				StringWriter w = new StringWriter();
				b.GenerateCode(new PlainTextOutput(w));
				return Regex.Replace(w.ToString(), @"\s+", " ").TrimEnd();
			}

			return base.GetTooltip(member);
		}
	}
}<|MERGE_RESOLUTION|>--- conflicted
+++ resolved
@@ -291,11 +291,15 @@
 				bool decompileMod = (flags & DecompileAssemblyFlags.Module) != 0;
 				base.DecompileAssembly(assembly, output, options, flags);
 				output.WriteLine();
-<<<<<<< HEAD
+				ModuleDef mainModule = assembly.ModuleDefinition;
+				if (mainModule.Types.Count > 0) {
+					output.Write("// Global type: ", TextTokenType.Comment);
+					output.WriteReference(mainModule.GlobalType.FullName, mainModule.GlobalType, TextTokenType.Comment);
+					output.WriteLine();
+				}
 				if (decompileMod || decompileAsm)
 					PrintEntryPoint(assembly, output);
 				if (decompileMod) {
-					ModuleDef mainModule = assembly.ModuleDefinition;
 					output.WriteLine("// Architecture: " + GetPlatformDisplayName(mainModule), TextTokenType.Comment);
 					if (!mainModule.IsILOnly) {
 						output.WriteLine("// This assembly contains unmanaged code.", TextTokenType.Comment);
@@ -304,26 +308,6 @@
 					if (runtimeName != null) {
 						output.WriteLine("// Runtime: " + runtimeName, TextTokenType.Comment);
 					}
-=======
-				ModuleDefinition mainModule = assembly.ModuleDefinition;
-				if (mainModule.Types.Count > 0) {
-					output.Write("// Global type: ");
-					output.WriteReference(mainModule.Types[0].FullName, mainModule.Types[0]);
-					output.WriteLine();
-				}
-				if (mainModule.EntryPoint != null) {
-					output.Write("// Entry point: ");
-					output.WriteReference(mainModule.EntryPoint.DeclaringType.FullName + "." + mainModule.EntryPoint.Name, mainModule.EntryPoint);
-					output.WriteLine();
-				}
-				output.WriteLine("// Architecture: " + GetPlatformDisplayName(mainModule));
-				if ((mainModule.Attributes & ModuleAttributes.ILOnly) == 0) {
-					output.WriteLine("// This assembly contains unmanaged code.");
-				}
-				string runtimeName = GetRuntimeDisplayName(mainModule);
-				if (runtimeName != null) {
-					output.WriteLine("// Runtime: " + runtimeName);
->>>>>>> 38f39b4a
 				}
 				if (decompileMod || decompileAsm)
 					output.WriteLine();
