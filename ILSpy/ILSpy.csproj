﻿<?xml version="1.0" encoding="utf-8"?>
<Project ToolsVersion="4.0" xmlns="http://schemas.microsoft.com/developer/msbuild/2003" DefaultTargets="Build">
  <PropertyGroup>
    <ProjectGuid>{1E85EFF9-E370-4683-83E4-8A3D063FF791}</ProjectGuid>
    <Configuration Condition=" '$(Configuration)' == '' ">Debug</Configuration>
    <Platform Condition=" '$(Platform)' == '' ">x86</Platform>
    <OutputType>WinExe</OutputType>
    <RootNamespace>ICSharpCode.ILSpy</RootNamespace>
    <AssemblyName>dnSpy</AssemblyName>
    <TargetFrameworkVersion>v4.0</TargetFrameworkVersion>
    <AppDesignerFolder>Properties</AppDesignerFolder>
    <TargetFrameworkProfile>Client</TargetFrameworkProfile>
    <RunPostBuildEvent>OnBuildSuccess</RunPostBuildEvent>
    <AllowUnsafeBlocks>True</AllowUnsafeBlocks>
    <NoStdLib>False</NoStdLib>
    <WarningLevel>4</WarningLevel>
    <TreatWarningsAsErrors>false</TreatWarningsAsErrors>
    <ApplicationIcon>Images\ILSpy-Large.ico</ApplicationIcon>
    <RunCodeAnalysis>False</RunCodeAnalysis>
    <StartArguments>/separate</StartArguments>
    <SignAssembly>True</SignAssembly>
    <AssemblyOriginatorKeyFile>..\NRefactory\ICSharpCode.NRefactory.snk</AssemblyOriginatorKeyFile>
    <DelaySign>False</DelaySign>
    <AssemblyOriginatorKeyMode>File</AssemblyOriginatorKeyMode>
  </PropertyGroup>
  <PropertyGroup Condition=" '$(Platform)' == 'x86' ">
    <PlatformTarget>x86</PlatformTarget>
    <RegisterForComInterop>False</RegisterForComInterop>
    <GenerateSerializationAssemblies>Auto</GenerateSerializationAssemblies>
    <BaseAddress>4194304</BaseAddress>
    <FileAlignment>4096</FileAlignment>
  </PropertyGroup>
  <PropertyGroup Condition=" '$(Platform)' == 'AnyCPU' ">
    <PlatformTarget>AnyCPU</PlatformTarget>
    <RegisterForComInterop>False</RegisterForComInterop>
    <GenerateSerializationAssemblies>Auto</GenerateSerializationAssemblies>
    <BaseAddress>4194304</BaseAddress>
    <FileAlignment>4096</FileAlignment>
  </PropertyGroup>
  <PropertyGroup Condition=" '$(Configuration)' == 'Debug' ">
    <OutputPath>bin\Debug\</OutputPath>
    <DebugSymbols>true</DebugSymbols>
    <DebugType>Full</DebugType>
    <Optimize>False</Optimize>
    <CheckForOverflowUnderflow>True</CheckForOverflowUnderflow>
    <DefineConstants>DEBUG;TRACE</DefineConstants>
    <StartAction>Project</StartAction>
  </PropertyGroup>
  <PropertyGroup Condition=" '$(Configuration)' == 'Release' ">
    <OutputPath>bin\Release\</OutputPath>
    <DebugSymbols>true</DebugSymbols>
    <DebugType>PdbOnly</DebugType>
    <Optimize>True</Optimize>
    <CheckForOverflowUnderflow>False</CheckForOverflowUnderflow>
    <DefineConstants>TRACE</DefineConstants>
  </PropertyGroup>
  <PropertyGroup Condition="'$(Configuration)|$(Platform)' == 'Debug|AnyCPU'">
    <PlatformTarget>AnyCPU</PlatformTarget>
  </PropertyGroup>
  <PropertyGroup>
    <StartupObject>ICSharpCode.ILSpy.StartUpClass</StartupObject>
  </PropertyGroup>
  <PropertyGroup>
    <ApplicationManifest>app.manifest</ApplicationManifest>
  </PropertyGroup>
  <ItemGroup>
    <Reference Include="PresentationCore">
      <RequiredTargetFramework>3.0</RequiredTargetFramework>
    </Reference>
    <Reference Include="PresentationFramework">
      <RequiredTargetFramework>3.0</RequiredTargetFramework>
    </Reference>
    <Reference Include="System" />
    <Reference Include="System.ComponentModel.Composition">
      <RequiredTargetFramework>4.0</RequiredTargetFramework>
    </Reference>
    <Reference Include="System.Core">
      <RequiredTargetFramework>3.5</RequiredTargetFramework>
    </Reference>
    <Reference Include="System.Data" />
    <Reference Include="System.Data.DataSetExtensions">
      <RequiredTargetFramework>3.5</RequiredTargetFramework>
    </Reference>
    <Reference Include="System.Drawing" />
    <Reference Include="System.Windows.Forms" />
    <Reference Include="System.Xaml">
      <RequiredTargetFramework>4.0</RequiredTargetFramework>
    </Reference>
    <Reference Include="System.Xml" />
    <Reference Include="System.Xml.Linq">
      <RequiredTargetFramework>3.5</RequiredTargetFramework>
    </Reference>
    <Reference Include="WindowsBase">
      <RequiredTargetFramework>3.0</RequiredTargetFramework>
    </Reference>
  </ItemGroup>
  <ItemGroup>
    <ApplicationDefinition Include="App.xaml" />
  </ItemGroup>
  <ItemGroup>
    <Compile Include="AboutPage.cs" />
    <Compile Include="AnalyzerTreeView.cs">
      <SubType>Code</SubType>
    </Compile>
    <Compile Include="App.xaml.cs">
      <SubType>Code</SubType>
      <DependentUpon>App.xaml</DependentUpon>
    </Compile>
    <Compile Include="AskForInput.xaml.cs">
      <DependentUpon>AskForInput.xaml</DependentUpon>
    </Compile>
    <Compile Include="AsmEditor\AssemblyTreeNodeCreator.cs" />
    <Compile Include="AsmEditor\Assembly\AssemblyCommands.cs" />
    <Compile Include="AsmEditor\Assembly\AssemblyOptions.cs" />
    <Compile Include="AsmEditor\Assembly\AssemblyOptionsDlg.xaml.cs">
      <DependentUpon>AssemblyOptionsDlg.xaml</DependentUpon>
    </Compile>
    <Compile Include="AsmEditor\Assembly\AssemblyOptionsVM.cs" />
    <Compile Include="AsmEditor\Converters\BooleanToGridrowLengthConverter.cs" />
    <Compile Include="AsmEditor\Converters\RadioButtonConverter.cs" />
    <Compile Include="AsmEditor\DataFieldVM.cs" />
    <Compile Include="AsmEditor\DeletableNodes.cs" />
    <Compile Include="AsmEditor\DnlibDialogs\CreateTypeSigArrayControl.xaml.cs">
      <DependentUpon>CreateTypeSigArrayControl.xaml</DependentUpon>
    </Compile>
    <Compile Include="AsmEditor\DnlibDialogs\CreateTypeSigArrayDlg.xaml.cs">
      <DependentUpon>CreateTypeSigArrayDlg.xaml</DependentUpon>
    </Compile>
    <Compile Include="AsmEditor\DnlibDialogs\CreateTypeSigArrayVM.cs" />
    <Compile Include="AsmEditor\DnlibDialogs\MemberPickerDlg.xaml.cs">
      <DependentUpon>MemberPickerDlg.xaml</DependentUpon>
    </Compile>
    <Compile Include="AsmEditor\DnlibDialogs\MemberPickerVM.cs" />
    <Compile Include="AsmEditor\DnlibDialogs\MethodSigCreatorControl.xaml.cs">
      <DependentUpon>MethodSigCreatorControl.xaml</DependentUpon>
    </Compile>
    <Compile Include="AsmEditor\DnlibDialogs\MethodSigCreatorDlg.xaml.cs">
      <DependentUpon>MethodSigCreatorDlg.xaml</DependentUpon>
    </Compile>
    <Compile Include="AsmEditor\DnlibDialogs\MethodSigCreatorOptions.cs" />
    <Compile Include="AsmEditor\DnlibDialogs\MethodSigCreatorVM.cs" />
    <Compile Include="AsmEditor\DnlibDialogs\TypeSigCreatorControl.xaml.cs">
      <DependentUpon>TypeSigCreatorControl.xaml</DependentUpon>
    </Compile>
    <Compile Include="AsmEditor\DnlibDialogs\TypeSigCreatorDlg.xaml.cs">
      <DependentUpon>TypeSigCreatorDlg.xaml</DependentUpon>
    </Compile>
    <Compile Include="AsmEditor\DnlibDialogs\TypeSigCreatorOptions.cs" />
    <Compile Include="AsmEditor\DnlibDialogs\TypeSigCreatorVM.cs" />
    <Compile Include="AsmEditor\EditCommand.cs" />
    <Compile Include="AsmEditor\EnumVM.cs" />
    <Compile Include="AsmEditor\Extensions.cs" />
    <Compile Include="AsmEditor\IUndoCommand.cs" />
    <Compile Include="AsmEditor\Module\ClrVersion.cs" />
    <Compile Include="AsmEditor\Module\ClrVersionValues.cs" />
    <Compile Include="AsmEditor\Module\ModuleCommands.cs" />
    <Compile Include="AsmEditor\Module\ModuleOptions.cs" />
    <Compile Include="AsmEditor\Module\ModuleOptionsDlg.xaml.cs">
      <DependentUpon>ModuleOptionsDlg.xaml</DependentUpon>
    </Compile>
    <Compile Include="AsmEditor\Module\ModuleOptionsVM.cs" />
    <Compile Include="AsmEditor\Module\ModuleUtils.cs" />
    <Compile Include="AsmEditor\Module\NetModuleOptions.cs" />
    <Compile Include="AsmEditor\Module\NetModuleOptionsDlg.xaml.cs">
      <DependentUpon>NetModuleOptionsDlg.xaml</DependentUpon>
    </Compile>
    <Compile Include="AsmEditor\Module\NetModuleOptionsVM.cs" />
    <Compile Include="AsmEditor\NamespaceTreeNodeCreator.cs" />
    <Compile Include="AsmEditor\SaveModule\CharacteristicsHelper.cs" />
    <Compile Include="AsmEditor\SaveModule\ModuleSaver.cs" />
    <Compile Include="AsmEditor\Namespace\NamespaceCommands.cs" />
    <Compile Include="AsmEditor\RelayCommand.cs" />
    <Compile Include="AsmEditor\SaveModule\SaveModuleCommand.cs" />
    <Compile Include="AsmEditor\SaveModule\SaveModuleOptions.xaml.cs">
      <DependentUpon>SaveModuleOptions.xaml</DependentUpon>
    </Compile>
    <Compile Include="AsmEditor\SaveModule\SaveModuleOptionsVM.cs" />
    <Compile Include="AsmEditor\SaveModule\SaveModuleWindow.cs" />
    <Compile Include="AsmEditor\SaveModule\SaveMultiModule.xaml.cs">
      <DependentUpon>SaveMultiModule.xaml</DependentUpon>
    </Compile>
    <Compile Include="AsmEditor\SaveModule\SaveMultiModuleVM.cs" />
    <Compile Include="AsmEditor\SaveModule\Saver.cs" />
    <Compile Include="AsmEditor\SaveModule\SaveSingleModule.xaml.cs">
      <DependentUpon>SaveSingleModule.xaml</DependentUpon>
    </Compile>
    <Compile Include="AsmEditor\ToolbarCommands.cs" />
    <Compile Include="AsmEditor\TreeNodeCommand.cs" />
    <Compile Include="AsmEditor\Types\TypeDefCommands.cs" />
    <Compile Include="AsmEditor\Types\TypeDefOptions.cs" />
    <Compile Include="AsmEditor\Types\TypeOptionsDlg.xaml.cs">
      <DependentUpon>TypeOptionsDlg.xaml</DependentUpon>
    </Compile>
    <Compile Include="AsmEditor\Types\TypeOptionsVM.cs" />
    <Compile Include="AsmEditor\UndoCommandManager.cs" />
    <Compile Include="AsmEditor\UndoRedoMenuCommands.cs" />
    <Compile Include="AsmEditor\Utils.cs" />
    <Compile Include="AsmEditor\ViewHelpers\CreateMethodPropertySig.cs" />
    <Compile Include="AsmEditor\ViewHelpers\CreateTypeSigArray.cs" />
    <Compile Include="AsmEditor\ViewHelpers\DnlibTypePicker.cs" />
    <Compile Include="AsmEditor\ViewHelpers\ICreateMethodPropertySig.cs" />
    <Compile Include="AsmEditor\ViewHelpers\ICreateTypeSigArray.cs" />
    <Compile Include="AsmEditor\ViewHelpers\IDnlibTypePicker.cs" />
    <Compile Include="AsmEditor\ViewHelpers\IMakeVisible.cs" />
    <Compile Include="AsmEditor\ViewHelpers\IManagedEntryPointPicker.cs" />
    <Compile Include="AsmEditor\ViewHelpers\IOpenAssembly.cs" />
    <Compile Include="AsmEditor\ViewHelpers\IOpenPublicKeyFile.cs" />
    <Compile Include="AsmEditor\ViewHelpers\IPickNetExecutableFileName.cs" />
    <Compile Include="AsmEditor\ViewHelpers\IShowWarningMessage.cs" />
    <Compile Include="AsmEditor\ViewHelpers\ITypeSigCreator.cs" />
    <Compile Include="AsmEditor\ViewHelpers\ManagedEntryPointPicker.cs" />
    <Compile Include="AsmEditor\ViewHelpers\OpenAssembly.cs" />
    <Compile Include="AsmEditor\ViewHelpers\OpenPublicKeyFile.cs" />
    <Compile Include="AsmEditor\ViewHelpers\PickNetExecutableFileName.cs" />
    <Compile Include="AsmEditor\ViewHelpers\ShowWarningMessage.cs" />
    <Compile Include="AsmEditor\ViewHelpers\TypeSigCreator.cs" />
    <Compile Include="AsmEditor\ViewModelBase.cs" />
    <Compile Include="AsmEditor\WindowBase.cs" />
    <Compile Include="AssemblyList.cs" />
    <Compile Include="AssemblyListManager.cs" />
    <Compile Include="AvalonEdit\EditorPositionState.cs" />
    <Compile Include="AvalonEdit\IconBarManager.cs" />
    <Compile Include="AvalonEdit\IconBarMargin.cs" />
    <Compile Include="AvalonEdit\IconMarginActionsProvider.cs" />
    <Compile Include="AvalonEdit\ITextEditorListener.cs" />
    <Compile Include="AvalonEdit\ITextMarker.cs" />
    <Compile Include="AvalonEdit\TextEditorWeakEventManager.cs" />
    <Compile Include="AvalonEdit\TextMarkerService.cs" />
    <Compile Include="Bookmarks\BookmarkBase.cs" />
    <Compile Include="Bookmarks\BookmarkEventHandler.cs" />
    <Compile Include="Bookmarks\BookmarkManager.cs" />
    <Compile Include="Bookmarks\BreakpointBookmark.cs" />
    <Compile Include="Bookmarks\BreakpointBookmarkEventArgs.cs" />
    <Compile Include="Bookmarks\IBookmark.cs" />
    <Compile Include="Bookmarks\MarkerBookmark.cs" />
    <Compile Include="Bookmarks\StackFrameStatementBookmark.cs" />
    <Compile Include="Commands\BrowseBackCommand.cs" />
    <Compile Include="Commands\BrowseForwardCommand.cs" />
    <Compile Include="CommandLineArguments.cs" />
    <Compile Include="Commands\ExitCommand.cs" />
    <Compile Include="Commands\CommandWrapper.cs" />
    <Compile Include="Commands\ToolbarCommands.cs" />
    <Compile Include="Commands\ViewCommands.cs" />
    <Compile Include="DecompilerTabsWindow.xaml.cs">
      <DependentUpon>DecompilerTabsWindow.xaml</DependentUpon>
    </Compile>
    <Compile Include="FilterSearcher.cs" />
    <Compile Include="HideWindowsButtons.cs" />
    <Compile Include="IPlugin.cs" />
    <Compile Include="MsgBox.xaml.cs">
      <DependentUpon>MsgBox.xaml</DependentUpon>
    </Compile>
    <Compile Include="SavedTabState.cs" />
    <Compile Include="TabContextMenuEntries.cs" />
    <Compile Include="TabGroupsManager.cs" />
    <Compile Include="TabManager.cs" />
    <Compile Include="TabState.cs" />
    <Compile Include="TreeNodes\CopyTokenContextMenuEntry.cs" />
    <Compile Include="TreeNodes\CopyXmlDocNameMenuEntry.cs" />
    <Compile Include="TreeNodes\Filters\ChainTreeViewNodeFilter.cs" />
    <Compile Include="TreeNodes\Filters\EntryPointTreeViewNodeFilter.cs" />
    <Compile Include="TreeNodes\Filters\FilterNothingTreeViewNodeFilter.cs" />
    <Compile Include="TreeNodes\Filters\FlagsTreeViewNodeFilter.cs" />
    <Compile Include="TreeNodes\Filters\PublicApiTreeViewNodeFilter.cs" />
    <Compile Include="TreeNodes\Filters\ShowNothingTreeViewNodeFilterBase.cs" />
    <Compile Include="TreeNodes\Filters\TreeViewNodeFilterBase.cs" />
    <Compile Include="TreeNodes\Filters\VisibleMembersFlags.cs" />
    <Compile Include="TreeNodes\GoToTokenContextMenuEntry.cs" />
    <Compile Include="TreeNodes\ITokenTreeNode.cs" />
    <Compile Include="TreeNodes\ITreeViewNodeFilter.cs" />
    <Compile Include="TreeNodes\NodePathName.cs" />
    <Compile Include="TreeNodes\OpenInExplorerContextMenuEntry.cs" />
    <Compile Include="Commands\OpenListCommand.cs" />
    <Compile Include="Controls\MarkupExtensions.cs" />
    <Compile Include="Controls\ResourceObjectTable.xaml.cs">
      <DependentUpon>ResourceObjectTable.xaml</DependentUpon>
    </Compile>
    <Compile Include="Controls\DockedPane.cs" />
    <Compile Include="Commands\ExportCommandAttribute.cs" />
    <Compile Include="Controls\ExtensionMethods.cs" />
    <Compile Include="Controls\SearchBox.cs" />
    <Compile Include="Controls\SortableGridViewColumn.cs" />
    <Compile Include="CreateListDialog.xaml.cs">
      <DependentUpon>CreateListDialog.xaml</DependentUpon>
    </Compile>
    <Compile Include="DebugInformation.cs" />
    <Compile Include="DecompileCache.cs" />
    <Compile Include="dntheme\ColorType.cs" />
    <Compile Include="dntheme\Theme.cs" />
    <Compile Include="dntheme\Themes.cs" />
    <Compile Include="Languages\CSharpLanguage.cs" />
    <Compile Include="DecompilationOptions.cs" />
    <Compile Include="ExtensionMethods.cs" />
    <Compile Include="FilterSettings.cs" />
    <Compile Include="Fusion.cs" />
    <Compile Include="GacInterop.cs" />
    <Compile Include="GuessFileType.cs" />
    <Compile Include="ContextMenuEntry.cs" />
    <Compile Include="DecompileEventArgs.cs" />
    <Compile Include="Languages\ILAstLanguage.cs" />
    <Compile Include="Languages\ILLanguage.cs" />
    <Compile Include="ILSpySettings.cs" />
    <Compile Include="Images\AccessOverlayIcon.cs" />
    <Compile Include="Images\MemberIcon.cs" />
    <Compile Include="Images\TypeIcon.cs" />
    <Compile Include="IPane.cs" />
    <Compile Include="ISmartTextOutput.cs" />
    <Compile Include="Languages\Language.cs" />
    <Compile Include="Images\Images.cs" />
    <Compile Include="Languages\Languages.cs" />
    <Compile Include="LoadedAssembly.cs" />
    <Compile Include="Models\ToolTipRequestEventArgs.cs" />
    <Compile Include="NativeMethods.cs" />
    <Compile Include="NavigationHistory.cs" />
    <Compile Include="NavigationState.cs" />
    <Compile Include="Commands\OpenCommand.cs" />
    <Compile Include="Commands\OpenFromGacCommand.cs" />
    <Compile Include="OpenFromGacDialog.xaml.cs">
      <DependentUpon>OpenFromGacDialog.xaml</DependentUpon>
      <SubType>Code</SubType>
    </Compile>
    <Compile Include="Controls\ResourceStringTable.xaml.cs">
      <DependentUpon>ResourceStringTable.xaml</DependentUpon>
      <SubType>Code</SubType>
    </Compile>
    <Compile Include="OpenListDialog.xaml.cs">
      <DependentUpon>OpenListDialog.xaml</DependentUpon>
    </Compile>
    <Compile Include="Options\DecompilerSettingsPanel.xaml.cs">
      <DependentUpon>DecompilerSettingsPanel.xaml</DependentUpon>
      <SubType>Code</SubType>
    </Compile>
    <Compile Include="Options\DisplaySettings.cs" />
    <Compile Include="Options\DisplaySettingsPanel.xaml.cs">
      <DependentUpon>DisplaySettingsPanel.xaml</DependentUpon>
      <SubType>Code</SubType>
    </Compile>
    <Compile Include="Options\OptionsDialog.xaml.cs">
      <DependentUpon>OptionsDialog.xaml</DependentUpon>
      <SubType>Code</SubType>
    </Compile>
    <Compile Include="Properties\AssemblyInfo.cs" />
    <Compile Include="Commands\RefreshCommand.cs" />
    <Compile Include="Commands\SaveCommand.cs" />
    <Compile Include="SearchPane.cs">
      <SubType>Code</SubType>
    </Compile>
    <Compile Include="Commands\SimpleCommand.cs" />
    <Compile Include="Services\DebuggerService.cs" />
    <Compile Include="Services\IDebugger.cs" />
    <Compile Include="Services\ParserService.cs" />
    <Compile Include="TaskHelper.cs" />
    <Compile Include="TextView\EditorCommands.cs" />
    <Compile Include="TextView\FoldingCommands.cs" />
    <Compile Include="TextView\LanguageTokens.cs" />
    <Compile Include="TextView\NewTextEditor.cs" />
    <Compile Include="TreeNodes\Analyzer\AnalyzeContextMenuEntry.cs" />
    <Compile Include="TreeNodes\Analyzer\AnalyzedAssemblyTreeNode.cs" />
    <Compile Include="TreeNodes\Analyzer\AnalyzedAttributeAppliedToTreeNode.cs" />
    <Compile Include="TreeNodes\Analyzer\AnalyzedEventOverridesTreeNode.cs" />
    <Compile Include="TreeNodes\Analyzer\AnalyzedEventTreeNode.cs" />
    <Compile Include="TreeNodes\Analyzer\AnalyzedInterfacePropertyImplementedByTreeNode.cs" />
    <Compile Include="TreeNodes\Analyzer\AnalyzedInterfaceMethodImplementedByTreeNode.cs" />
    <Compile Include="TreeNodes\Analyzer\AnalyzedInterfaceEventImplementedByTreeNode.cs" />
    <Compile Include="TreeNodes\Analyzer\AnalyzedEventFiredByTreeNode.cs" />
    <Compile Include="TreeNodes\Analyzer\AnalyzedPropertyAccessorTreeNode.cs" />
    <Compile Include="TreeNodes\Analyzer\AnalyzedTypeExposedByTreeNode.cs" />
    <Compile Include="TreeNodes\Analyzer\AnalyzedTypeExtensionMethodsTreeNode.cs" />
    <Compile Include="TreeNodes\Analyzer\AnalyzedTypeInstantiationsTreeNode.cs" />
    <Compile Include="TreeNodes\Analyzer\AnalyzedTypeTreeNode.cs" />
    <Compile Include="TreeNodes\Analyzer\AnalyzedEventAccessorTreeNode.cs" />
    <Compile Include="TreeNodes\Analyzer\AnalyzedTypeUsedByTreeNode.cs" />
    <Compile Include="TreeNodes\Analyzer\AnalyzedVirtualMethodUsedByTreeNode.cs" />
    <Compile Include="TreeNodes\Analyzer\AnalyzerEntityTreeNode.cs" />
    <Compile Include="TreeNodes\Analyzer\AnalyzerSearchTreeNode.cs" />
    <Compile Include="TreeNodes\Analyzer\RemoveAnalyzeContextMenuEntry.cs" />
    <Compile Include="TreeNodes\Analyzer\Helpers.cs" />
    <Compile Include="TreeNodes\Analyzer\ScopedWhereUsedAnalyzer.cs" />
    <Compile Include="TreeNodes\BaseTypesEntryNode.cs" />
    <Compile Include="TreeNodes\DerivedTypesEntryNode.cs" />
    <Compile Include="TreeNodes\FilterResult.cs" />
    <Compile Include="TreeNodes\IMemberTreeNode.cs" />
    <Compile Include="TreeNodes\ResourceNodes\CursorResourceEntryNode.cs" />
    <Compile Include="TreeNodes\ResourceNodes\IconResourceEntryNode.cs" />
    <Compile Include="TreeNodes\ResourceNodes\ImageListResourceEntryNode.cs" />
    <Compile Include="TreeNodes\ResourceNodes\ImageResourceEntryNode.cs" />
    <Compile Include="TreeNodes\ResourceNodes\XmlResourceNode.cs" />
    <Compile Include="TreeNodes\ResourceNodes\IResourceNodeFactory.cs" />
    <Compile Include="TreeNodes\ResourceNodes\ResourcesFileTreeNode.cs" />
    <Compile Include="TreeNodes\ResourceNodes\XamlResourceNode.cs" />
    <Compile Include="TreeNodes\Analyzer\AnalyzedPropertyOverridesTreeNode.cs" />
    <Compile Include="TreeNodes\Analyzer\AnalyzedPropertyTreeNode.cs" />
    <Compile Include="TreeNodes\SearchMsdnContextMenuEntry.cs" />
    <Compile Include="VB\ILSpyEnvironmentProvider.cs" />
    <Compile Include="VB\VBLanguage.cs" />
    <Compile Include="VB\VBTextOutputFormatter.cs" />
    <Compile Include="WindowExtensions.cs" />
    <Compile Include="XmlDoc\AddXmlDocTransform.cs" />
    <Compile Include="XmlDoc\XmlDocKeyProvider.cs" />
    <Compile Include="XmlDoc\XmlDocLoader.cs" />
    <Compile Include="XmlDoc\XmlDocRenderer.cs" />
    <EmbeddedResource Include="..\README.txt">
      <Link>README.txt</Link>
    </EmbeddedResource>
    <EmbeddedResource Include="..\doc\LGPL.txt">
      <Link>LGPL.txt</Link>
    </EmbeddedResource>
    <EmbeddedResource Include="..\doc\license.txt">
      <Link>license.txt</Link>
    </EmbeddedResource>
    <EmbeddedResource Include="..\COPYING">
      <Link>COPYING</Link>
    </EmbeddedResource>
    <Resource Include="Images\ArrowUp.png" />
    <Resource Include="Images\ArrowDown.png" />
    <Resource Include="Images\AssemblyList.png" />
    <Resource Include="Images\AssemblyListGAC.png" />
    <Resource Include="Images\AssemblyWarning.png" />
    <Resource Include="Images\ViewCode.png" />
    <Resource Include="Images\SaveFile.png" />
    <Resource Include="Images\SaveAll.png" />
    <Resource Include="Images\OK.png" />
    <Resource Include="Images\ClearSearch.png" />
    <Resource Include="Images\Search.png" />
    <Resource Include="Images\Settings.png" />
    <Resource Include="Images\Delete.png" />
    <Resource Include="Images\ILSpy.ico" />
    <Resource Include="Images\FindAssembly.png" />
    <Resource Include="Images\Undo.png" />
    <Resource Include="Images\Redo.png" />
    <Resource Include="Images\DeleteHistory.png" />
    <None Include="App.config" />
    <Resource Include="Images\Breakpoint.png" />
    <Resource Include="Images\CurrentLine.png" />
    <Resource Include="Images\SelectedReturnLine.png" />
    <Resource Include="Images\DisabledBreakpoint.png" />
    <Resource Include="Images\HorizontalTabGroup.png" />
    <Resource Include="Images\VerticalTabGroup.png" />
    <Resource Include="Images\NewWindow.png" />
    <None Include="app.manifest" />
    <None Include="dntheme\dark.dntheme">
      <CopyToOutputDirectory>PreserveNewest</CopyToOutputDirectory>
    </None>
    <None Include="dntheme\light.dntheme">
      <CopyToOutputDirectory>PreserveNewest</CopyToOutputDirectory>
    </None>
    <None Include="dntheme\none.dntheme">
      <CopyToOutputDirectory>PreserveNewest</CopyToOutputDirectory>
    </None>
    <None Include="Images\ResourceXsl.png" />
    <None Include="Properties\app.config.template" />
    <None Include="Properties\AssemblyInfo.template.cs" />
    <Compile Include="Properties\WPFAssemblyInfo.cs" />
    <Compile Include="MainWindow.xaml.cs">
      <SubType>Code</SubType>
      <DependentUpon>MainWindow.xaml</DependentUpon>
    </Compile>
    <Compile Include="SessionSettings.cs" />
    <Compile Include="TextView\CaretHighlightAdorner.cs" />
    <Compile Include="TextView\DecompilerTextView.cs" />
    <Compile Include="TextView\OutputLengthExceededException.cs" />
    <Compile Include="TextView\ReferenceElementGenerator.cs" />
    <Compile Include="TextView\AvalonEditTextOutput.cs" />
    <Compile Include="TextView\UIElementGenerator.cs" />
    <Compile Include="TreeNodes\Analyzer\AnalyzedFieldAccessTreeNode.cs" />
    <Compile Include="TreeNodes\Analyzer\AnalyzedFieldTreeNode.cs" />
    <Compile Include="TreeNodes\Analyzer\AnalyzedMethodTreeNode.cs" />
    <Compile Include="TreeNodes\Analyzer\AnalyzedMethodUsedByTreeNode.cs" />
    <Compile Include="TreeNodes\Analyzer\AnalyzedMethodUsesTreeNode.cs" />
    <Compile Include="TreeNodes\Analyzer\AnalyzerTreeNode.cs" />
    <Compile Include="TreeNodes\Analyzer\AnalyzedMethodOverridesTreeNode.cs" />
    <Compile Include="TreeNodes\AssemblyListTreeNode.cs" />
    <Compile Include="TreeNodes\AssemblyReferenceTreeNode.cs" />
    <Compile Include="TreeNodes\AssemblyTreeNode.cs" />
    <Compile Include="TreeNodes\BaseTypesTreeNode.cs" />
    <Compile Include="TreeNodes\DerivedTypesTreeNode.cs" />
    <Compile Include="TreeNodes\EventTreeNode.cs" />
    <Compile Include="TreeNodes\FieldTreeNode.cs" />
    <Compile Include="TreeNodes\ILSpyTreeNode.cs" />
    <Compile Include="TreeNodes\MethodTreeNode.cs" />
    <Compile Include="TreeNodes\ModuleReferenceTreeNode.cs" />
    <Compile Include="TreeNodes\NamespaceTreeNode.cs" />
    <Compile Include="TreeNodes\PropertyTreeNode.cs" />
    <Compile Include="TreeNodes\ReferenceFolderTreeNode.cs" />
    <Compile Include="TreeNodes\ResourceNodes\ResourceEntryNode.cs" />
    <Compile Include="TreeNodes\ResourceListTreeNode.cs" />
    <Compile Include="TreeNodes\ResourceNodes\ResourceTreeNode.cs" />
    <Compile Include="TreeNodes\ThreadingSupport.cs" />
    <Compile Include="TreeNodes\TypeTreeNode.cs" />
    <EmbeddedResource Include="TextView\ILAsm-Mode.xshd" />
  </ItemGroup>
  <ItemGroup>
    <Page Include="AskForInput.xaml">
      <SubType>Designer</SubType>
      <Generator>MSBuild:Compile</Generator>
    </Page>
    <Page Include="AsmEditor\Assembly\AssemblyOptionsDlg.xaml">
      <SubType>Designer</SubType>
      <Generator>MSBuild:Compile</Generator>
    </Page>
    <Page Include="AsmEditor\DnlibDialogs\CreateTypeSigArrayControl.xaml">
      <SubType>Designer</SubType>
      <Generator>MSBuild:Compile</Generator>
    </Page>
    <Page Include="AsmEditor\DnlibDialogs\CreateTypeSigArrayDlg.xaml">
      <SubType>Designer</SubType>
      <Generator>MSBuild:Compile</Generator>
    </Page>
    <Page Include="AsmEditor\DnlibDialogs\MemberPickerDlg.xaml">
      <SubType>Designer</SubType>
      <Generator>MSBuild:Compile</Generator>
    </Page>
    <Page Include="AsmEditor\DnlibDialogs\MethodSigCreatorControl.xaml">
      <SubType>Designer</SubType>
      <Generator>MSBuild:Compile</Generator>
    </Page>
    <Page Include="AsmEditor\DnlibDialogs\MethodSigCreatorDlg.xaml">
      <SubType>Designer</SubType>
      <Generator>MSBuild:Compile</Generator>
    </Page>
    <Page Include="AsmEditor\DnlibDialogs\TypeSigCreatorControl.xaml">
      <SubType>Designer</SubType>
      <Generator>MSBuild:Compile</Generator>
    </Page>
    <Page Include="AsmEditor\DnlibDialogs\TypeSigCreatorDlg.xaml">
      <SubType>Designer</SubType>
      <Generator>MSBuild:Compile</Generator>
    </Page>
    <Page Include="AsmEditor\Module\ModuleOptionsDlg.xaml">
      <SubType>Designer</SubType>
      <Generator>MSBuild:Compile</Generator>
    </Page>
    <Page Include="AsmEditor\Module\NetModuleOptionsDlg.xaml">
      <SubType>Designer</SubType>
      <Generator>MSBuild:Compile</Generator>
    </Page>
    <Page Include="AsmEditor\SaveModule\SaveModuleOptions.xaml">
      <SubType>Designer</SubType>
      <Generator>MSBuild:Compile</Generator>
    </Page>
    <Page Include="AsmEditor\SaveModule\SaveMultiModule.xaml">
      <SubType>Designer</SubType>
      <Generator>MSBuild:Compile</Generator>
    </Page>
    <Page Include="AsmEditor\SaveModule\SaveSingleModule.xaml">
      <SubType>Designer</SubType>
      <Generator>MSBuild:Compile</Generator>
    </Page>
    <Page Include="AsmEditor\Types\TypeOptionsDlg.xaml">
      <SubType>Designer</SubType>
      <Generator>MSBuild:Compile</Generator>
    </Page>
    <Page Include="Controls\ResourceObjectTable.xaml">
      <SubType>Designer</SubType>
    </Page>
    <Page Include="Controls\ResourceStringTable.xaml" />
    <Page Include="Controls\SearchBoxStyle.xaml">
      <DependentUpon>SearchBox.cs</DependentUpon>
    </Page>
    <Page Include="CreateListDialog.xaml">
      <SubType>Designer</SubType>
      <Generator>MSBuild:Compile</Generator>
    </Page>
    <Page Include="DecompilerTabsWindow.xaml">
      <SubType>Designer</SubType>
      <Generator>MSBuild:Compile</Generator>
    </Page>
    <Page Include="MainWindow.xaml" />
    <Page Include="MsgBox.xaml">
      <SubType>Designer</SubType>
      <Generator>MSBuild:Compile</Generator>
    </Page>
    <Page Include="OpenFromGacDialog.xaml" />
    <Page Include="OpenListDialog.xaml" />
    <Page Include="Options\DecompilerSettingsPanel.xaml" />
    <Page Include="Options\DisplaySettingsPanel.xaml" />
    <Page Include="Options\OptionsDialog.xaml" />
    <Page Include="SearchPane.xaml">
      <DependentUpon>SearchPane.cs</DependentUpon>
    </Page>
    <Page Include="TextView\DecompilerTextView.xaml">
      <DependentUpon>DecompilerTextView.cs</DependentUpon>
    </Page>
    <Page Include="themes\generic.xaml" />
  </ItemGroup>
  <ItemGroup>
    <Resource Include="Images\Class.png" />
    <Resource Include="Images\StaticClass.png" />
    <Resource Include="Images\Delegate.png" />
    <Resource Include="Images\Enum.png" />
    <Resource Include="Images\Field.png" />
    <Resource Include="Images\Interface.png" />
    <Resource Include="Images\Literal.png" />
    <Resource Include="Images\Method.png" />
    <Resource Include="Images\NameSpace.png" />
    <Resource Include="Images\Open.png" />
    <Resource Include="Images\Assembly.png" />
    <Resource Include="Images\AssemblyExe.png" />
    <Resource Include="Images\AssemblyModule.png" />
    <Resource Include="Images\Struct.png" />
    <Resource Include="Images\ReferenceFolder.Closed.png" />
    <Resource Include="Images\ReferenceFolder.Open.png" />
    <Resource Include="Images\Event.png" />
    <Resource Include="Images\ExtensionMethod.png" />
    <Resource Include="Images\Indexer.png" />
    <Resource Include="Images\Operator.png" />
    <Resource Include="Images\Property.png" />
    <Resource Include="Images\Find.png" />
    <Resource Include="Images\Library.png" />
    <Resource Include="Images\SubTypes.png" />
    <Resource Include="Images\SuperTypes.png" />
    <Resource Include="Images\Resource.png" />
    <Resource Include="Images\Folder.Closed.png" />
    <Resource Include="Images\Folder.Open.png" />
    <Resource Include="Images\ResourceImage.png" />
    <Resource Include="Images\ResourceResourcesFile.png" />
    <Resource Include="Images\Back.png" />
    <Resource Include="Images\Forward.png" />
    <Resource Include="Images\PrivateInternal.png" />
    <Resource Include="Images\Refresh.png" />
    <Resource Include="Images\Constructor.png" />
    <Resource Include="Images\EnumValue.png" />
    <Resource Include="Images\FieldReadOnly.png" />
    <Resource Include="Images\OverlayInternal.png" />
    <Resource Include="Images\OverlayPrivate.png" />
    <Resource Include="Images\OverlayProtected.png" />
    <Resource Include="Images\OverlayProtectedInternal.png" />
    <Resource Include="Images\OverlayCompilerControlled.png" />
    <Resource Include="Images\OverlayStatic.png" />
    <Resource Include="Images\VirtualMethod.png" />
    <Resource Include="Images\PInvokeMethod.png" />
  </ItemGroup>
  <ItemGroup>
    <ProjectReference Include="..\ICSharpCode.Decompiler\ICSharpCode.Decompiler.csproj">
      <Project>{984CC812-9470-4A13-AFF9-CC44068D666C}</Project>
      <Name>ICSharpCode.Decompiler</Name>
    </ProjectReference>
    <ProjectReference Include="..\dnlib\src\dnlib.csproj">
      <Project>{FDFC1237-143F-4919-8318-4926901F4639}</Project>
      <Name>dnlib</Name>
    </ProjectReference>
    <ProjectReference Include="..\AvalonEdit\ICSharpCode.AvalonEdit\ICSharpCode.AvalonEdit.csproj">
      <Project>{6C55B776-26D4-4DB3-A6AB-87E783B2F3D1}</Project>
      <Name>ICSharpCode.AvalonEdit</Name>
    </ProjectReference>
    <ProjectReference Include="..\NRefactory2\ICSharpCode.NRefactory.CSharp\ICSharpCode.NRefactory.CSharp.csproj">
      <Project>{53DCA265-3C3C-42F9-B647-F72BA678122B}</Project>
      <Name>ICSharpCode.NRefactory.CSharp</Name>
    </ProjectReference>
    <ProjectReference Include="..\NRefactory\ICSharpCode.NRefactory.CSharp\ICSharpCode.NRefactory.CSharp.csproj">
      <Project>{53DCA265-3C3C-42F9-B647-F72BA678122B}</Project>
      <Name>ICSharpCode.NRefactory.CSharp</Name>
    </ProjectReference>
    <ProjectReference Include="..\NRefactory\ICSharpCode.NRefactory.VB\ICSharpCode.NRefactory.VB.csproj">
      <Project>{7B82B671-419F-45F4-B778-D9286F996EFA}</Project>
      <Name>ICSharpCode.NRefactory.VB</Name>
    </ProjectReference>
<<<<<<< HEAD
    <ProjectReference Include="..\NRefactory2\ICSharpCode.NRefactory\ICSharpCode.NRefactory.csproj">
=======
    <ProjectReference Include="..\NRefactory\ICSharpCode.NRefactory\ICSharpCode.NRefactory.csproj">
>>>>>>> 382f2466
      <Project>{3B2A5653-EC97-4001-BB9B-D90F1AF2C371}</Project>
      <Name>ICSharpCode.NRefactory</Name>
    </ProjectReference>
    <ProjectReference Include="..\SharpTreeView\ICSharpCode.TreeView.csproj">
      <Project>{DDE2A481-8271-4EAC-A330-8FA6A38D13D1}</Project>
      <Name>ICSharpCode.TreeView</Name>
    </ProjectReference>
  </ItemGroup>
  <ItemGroup>
    <Resource Include="Images\ResourceXml.png" />
    <Resource Include="Images\ResourceXsd.png" />
    <Resource Include="Images\ResourceXslt.png" />
  </ItemGroup>
  <ItemGroup />
  <Import Project="$(MSBuildBinPath)\Microsoft.CSharp.Targets" />
</Project><|MERGE_RESOLUTION|>--- conflicted
+++ resolved
@@ -655,11 +655,7 @@
       <Project>{7B82B671-419F-45F4-B778-D9286F996EFA}</Project>
       <Name>ICSharpCode.NRefactory.VB</Name>
     </ProjectReference>
-<<<<<<< HEAD
     <ProjectReference Include="..\NRefactory2\ICSharpCode.NRefactory\ICSharpCode.NRefactory.csproj">
-=======
-    <ProjectReference Include="..\NRefactory\ICSharpCode.NRefactory\ICSharpCode.NRefactory.csproj">
->>>>>>> 382f2466
       <Project>{3B2A5653-EC97-4001-BB9B-D90F1AF2C371}</Project>
       <Name>ICSharpCode.NRefactory</Name>
     </ProjectReference>
