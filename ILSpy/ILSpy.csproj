--- conflicted
+++ resolved
@@ -126,11 +126,7 @@
     <Compile Include="CommandLineArguments.cs" />
     <Compile Include="Commands\ExitCommand.cs" />
     <Compile Include="Commands\CommandWrapper.cs" />
-<<<<<<< HEAD
     <Compile Include="Commands\OpenInExplorerCommand.cs" />
-    <Compile Include="Commands\SortListCommand.cs" />
-=======
->>>>>>> 38f39b4a
     <Compile Include="Commands\OpenListCommand.cs" />
     <Compile Include="Controls\MarkupExtensions.cs" />
     <Compile Include="Controls\ResourceObjectTable.xaml.cs">
