--- conflicted
+++ resolved
@@ -384,20 +384,14 @@
       <Project>{984CC812-9470-4A13-AFF9-CC44068D666C}</Project>
       <Name>ICSharpCode.Decompiler</Name>
     </ProjectReference>
-<<<<<<< HEAD
     <ProjectReference Include="..\dnlib\src\dnlib.csproj">
       <Project>{FDFC1237-143F-4919-8318-4926901F4639}</Project>
       <Name>dnlib</Name>
-=======
+    </ProjectReference>
     <ProjectReference Include="..\ILSpy.SharpDevelop.LGPL\ILSpy.SharpDevelop.LGPL.csproj">
       <Project>{704F66F1-5C7F-4326-A7AA-C604A3896D4E}</Project>
       <Name>ILSpy.SharpDevelop.LGPL</Name>
     </ProjectReference>
-    <ProjectReference Include="..\Mono.Cecil\Mono.Cecil.csproj">
-      <Project>{D68133BD-1E63-496E-9EDE-4FBDBF77B486}</Project>
-      <Name>Mono.Cecil</Name>
->>>>>>> 595ed834
-    </ProjectReference>
     <ProjectReference Include="..\AvalonEdit\ICSharpCode.AvalonEdit\ICSharpCode.AvalonEdit.csproj">
       <Project>{6C55B776-26D4-4DB3-A6AB-87E783B2F3D1}</Project>
       <Name>ICSharpCode.AvalonEdit</Name>
