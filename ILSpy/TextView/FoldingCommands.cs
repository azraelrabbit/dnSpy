﻿// Copyright (c) 2011 AlphaSierraPapa for the SharpDevelop Team
// 
// Permission is hereby granted, free of charge, to any person obtaining a copy of this
// software and associated documentation files (the "Software"), to deal in the Software
// without restriction, including without limitation the rights to use, copy, modify, merge,
// publish, distribute, sublicense, and/or sell copies of the Software, and to permit persons
// to whom the Software is furnished to do so, subject to the following conditions:
// 
// The above copyright notice and this permission notice shall be included in all copies or
// substantial portions of the Software.
// 
// THE SOFTWARE IS PROVIDED "AS IS", WITHOUT WARRANTY OF ANY KIND, EXPRESS OR IMPLIED,
// INCLUDING BUT NOT LIMITED TO THE WARRANTIES OF MERCHANTABILITY, FITNESS FOR A PARTICULAR
// PURPOSE AND NONINFRINGEMENT. IN NO EVENT SHALL THE AUTHORS OR COPYRIGHT HOLDERS BE LIABLE
// FOR ANY CLAIM, DAMAGES OR OTHER LIABILITY, WHETHER IN AN ACTION OF CONTRACT, TORT OR
// OTHERWISE, ARISING FROM, OUT OF OR IN CONNECTION WITH THE SOFTWARE OR THE USE OR OTHER
// DEALINGS IN THE SOFTWARE.

using System;
using System.Collections.Generic;
using System.Linq;

using ICSharpCode.AvalonEdit;
using ICSharpCode.AvalonEdit.Folding;

namespace ICSharpCode.ILSpy.TextView
{
<<<<<<< HEAD
#if false
  [ExportContextMenuEntryAttribute(Header = "Toggle All Folding", Category = "Folding")]
  internal sealed class ToggleAllContextMenuEntry : IContextMenuEntry
  {
    public bool IsVisible(TextViewContext context)
    {
      return context.TextView != null;				
    }
    
    public bool IsEnabled(TextViewContext context)
    {
      return context.TextView != null && context.TextView.FoldingManager != null;
    }
    
    public void Execute(TextViewContext context)
    {
      if (null == context.TextView)
        return;
      FoldingManager foldingManager = context.TextView.FoldingManager;
      if (null == foldingManager)
        return;
        bool doFold = true;
        foreach (FoldingSection fm in foldingManager.AllFoldings) {
          if (fm.IsFolded) {
            doFold = false;
            break;
          }
        }
        foreach (FoldingSection fm in foldingManager.AllFoldings) {
          fm.IsFolded = doFold;
        }
    }
  }
=======
	[ExportContextMenuEntryAttribute(Header = "Toggle All Folding", Category = "Folding")]
	internal sealed class ToggleAllContextMenuEntry : IContextMenuEntry
	{
		public bool IsVisible(TextViewContext context)
		{
			return context.TextView != null;
		}

		public bool IsEnabled(TextViewContext context)
		{
			return context.TextView != null && context.TextView.FoldingManager != null;
		}

		public void Execute(TextViewContext context)
		{
			if (null == context.TextView)
				return;
			FoldingManager foldingManager = context.TextView.FoldingManager;
			if (null == foldingManager)
				return;
			bool doFold = true;
			foreach (FoldingSection fm in foldingManager.AllFoldings) {
				if (fm.IsFolded) {
					doFold = false;
					break;
				}
			}
			foreach (FoldingSection fm in foldingManager.AllFoldings) {
				fm.IsFolded = doFold;
			}
		}
	}
>>>>>>> 1157a4dc

	[ExportContextMenuEntryAttribute(Header = "Toggle Folding", Category = "Folding")]
	internal sealed class ToggleContextMenuEntry : IContextMenuEntry
	{
		public bool IsVisible(TextViewContext context)
		{
			return context.TextView != null;
		}

		public bool IsEnabled(TextViewContext context)
		{
			return context.TextView != null && context.TextView.FoldingManager != null;
		}

		public void Execute(TextViewContext context)
		{
			var textView = context.TextView;
			if (null == textView)
				return;
			var editor = textView.textEditor;
			FoldingManager foldingManager = context.TextView.FoldingManager;
			if (null == foldingManager)
				return;
			// TODO: or use Caret if position is not given?
			var posBox = context.Position;
			if (null == posBox)
				return;
			TextViewPosition pos = posBox.Value;
			// look for folding on this line:
			FoldingSection folding = foldingManager.GetNextFolding(editor.Document.GetOffset(pos.Line, 1));
			if (folding == null || editor.Document.GetLineByOffset(folding.StartOffset).LineNumber != pos.Line) {
<<<<<<< HEAD
        // no folding found on current line: find innermost folding containing the mouse position
        folding = foldingManager.GetFoldingsContaining(editor.Document.GetOffset(pos.Line, pos.Column)).LastOrDefault();
      }
      if (folding != null) {
        folding.IsFolded = !folding.IsFolded;
      }
    }
  }
#endif  
=======
				// no folding found on current line: find innermost folding containing the mouse position
				folding = foldingManager.GetFoldingsContaining(editor.Document.GetOffset(pos.Line, pos.Column)).LastOrDefault();
			}
			if (folding != null) {
				folding.IsFolded = !folding.IsFolded;
			}
		}
	}

>>>>>>> 1157a4dc
}<|MERGE_RESOLUTION|>--- conflicted
+++ resolved
@@ -25,41 +25,7 @@
 
 namespace ICSharpCode.ILSpy.TextView
 {
-<<<<<<< HEAD
 #if false
-  [ExportContextMenuEntryAttribute(Header = "Toggle All Folding", Category = "Folding")]
-  internal sealed class ToggleAllContextMenuEntry : IContextMenuEntry
-  {
-    public bool IsVisible(TextViewContext context)
-    {
-      return context.TextView != null;				
-    }
-    
-    public bool IsEnabled(TextViewContext context)
-    {
-      return context.TextView != null && context.TextView.FoldingManager != null;
-    }
-    
-    public void Execute(TextViewContext context)
-    {
-      if (null == context.TextView)
-        return;
-      FoldingManager foldingManager = context.TextView.FoldingManager;
-      if (null == foldingManager)
-        return;
-        bool doFold = true;
-        foreach (FoldingSection fm in foldingManager.AllFoldings) {
-          if (fm.IsFolded) {
-            doFold = false;
-            break;
-          }
-        }
-        foreach (FoldingSection fm in foldingManager.AllFoldings) {
-          fm.IsFolded = doFold;
-        }
-    }
-  }
-=======
 	[ExportContextMenuEntryAttribute(Header = "Toggle All Folding", Category = "Folding")]
 	internal sealed class ToggleAllContextMenuEntry : IContextMenuEntry
 	{
@@ -92,7 +58,6 @@
 			}
 		}
 	}
->>>>>>> 1157a4dc
 
 	[ExportContextMenuEntryAttribute(Header = "Toggle Folding", Category = "Folding")]
 	internal sealed class ToggleContextMenuEntry : IContextMenuEntry
@@ -124,17 +89,6 @@
 			// look for folding on this line:
 			FoldingSection folding = foldingManager.GetNextFolding(editor.Document.GetOffset(pos.Line, 1));
 			if (folding == null || editor.Document.GetLineByOffset(folding.StartOffset).LineNumber != pos.Line) {
-<<<<<<< HEAD
-        // no folding found on current line: find innermost folding containing the mouse position
-        folding = foldingManager.GetFoldingsContaining(editor.Document.GetOffset(pos.Line, pos.Column)).LastOrDefault();
-      }
-      if (folding != null) {
-        folding.IsFolded = !folding.IsFolded;
-      }
-    }
-  }
-#endif  
-=======
 				// no folding found on current line: find innermost folding containing the mouse position
 				folding = foldingManager.GetFoldingsContaining(editor.Document.GetOffset(pos.Line, pos.Column)).LastOrDefault();
 			}
@@ -144,5 +98,5 @@
 		}
 	}
 
->>>>>>> 1157a4dc
+#endif
 }