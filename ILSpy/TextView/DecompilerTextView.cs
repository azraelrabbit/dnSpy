--- conflicted
+++ resolved
@@ -223,23 +223,14 @@
 				}
 				XmlDocRenderer renderer = new XmlDocRenderer();
 				renderer.AppendText(MainWindow.Instance.CurrentLanguage.GetTooltip(mr));
-<<<<<<< HEAD
-				XmlDocumentationProvider docProvider = XmlDocLoader.LoadDocumentation(mr.Module);
-				if (docProvider != null) {
-					string documentation = GetDocumentation(docProvider, mr);
-					if (documentation != null) {
-						renderer.AppendText(Environment.NewLine);
-						renderer.AddXmlDocumentation(documentation);
-=======
 				try {
 					XmlDocumentationProvider docProvider = XmlDocLoader.LoadDocumentation(mr.Module);
 					if (docProvider != null) {
-						string documentation = docProvider.GetDocumentation(XmlDocKeyProvider.GetKey(mr));
+						string documentation = GetDocumentation(docProvider, mr);
 						if (documentation != null) {
 							renderer.AppendText(Environment.NewLine);
 							renderer.AddXmlDocumentation(documentation);
 						}
->>>>>>> a6979707
 					}
 				} catch (XmlException) {
 					// ignore
