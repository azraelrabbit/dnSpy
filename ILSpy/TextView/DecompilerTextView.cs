--- conflicted
+++ resolved
@@ -126,18 +126,14 @@
 			DisplaySettingsPanel.CurrentDisplaySettings.PropertyChanged += CurrentDisplaySettings_PropertyChanged;
 
 			// SearchPanel
-			SearchPanel.Install(textEditor.TextArea)
-				.RegisterCommands(Application.Current.MainWindow.CommandBindings);
+			searchPanel = SearchPanel.Install(textEditor.TextArea);
+			searchPanel.RegisterCommands(Application.Current.MainWindow.CommandBindings);
 			
 			textEditor.TextArea.LeftMargins.Insert(0, iconMargin);
 			textEditor.TextArea.TextView.VisualLinesChanged += delegate { iconMargin.InvalidateVisual(); };
 			
 			// Bookmarks context menu
 			IconMarginActionsProvider.Add(iconMargin);
-<<<<<<< HEAD
-			searchPanel = SearchPanel.Install(textEditor.TextArea);
-=======
->>>>>>> 1157a4dc
 			
 			this.Loaded += new RoutedEventHandler(DecompilerTextView_Loaded);
 		}
