--- conflicted
+++ resolved
@@ -27,29 +27,23 @@
 using System.Threading.Tasks;
 using System.Windows;
 using System.Windows.Controls;
+using System.Windows.Input;
 using System.Windows.Media.Animation;
 using System.Windows.Threading;
 using System.Xml;
-<<<<<<< HEAD
-
-using ICSharpCode.AvalonEdit.Document;
-=======
+
 using ICSharpCode.AvalonEdit;
->>>>>>> 05b0b427
 using ICSharpCode.AvalonEdit.Folding;
 using ICSharpCode.AvalonEdit.Highlighting;
 using ICSharpCode.AvalonEdit.Highlighting.Xshd;
 using ICSharpCode.Decompiler;
 using ICSharpCode.ILSpy.TreeNodes;
-<<<<<<< HEAD
+using ICSharpCode.NRefactory.Documentation;
 using ILSpy.Debugger.AvalonEdit;
-using ILSpy.Debugger.Bookmarks;
 using ILSpy.Debugger.ToolTips;
-=======
-using ICSharpCode.NRefactory.Documentation;
->>>>>>> 05b0b427
 using Microsoft.Win32;
-using Mono.Cecil;
+
+using TextEditorWeakEventManager = ILSpy.Debugger.AvalonEdit.TextEditorWeakEventManager;
 
 namespace ICSharpCode.ILSpy.TextView
 {
@@ -88,7 +82,8 @@
 			this.uiElementGenerator = new UIElementGenerator();
 			textEditor.TextArea.TextView.ElementGenerators.Add(uiElementGenerator);
 			textEditor.Options.RequireControlModifierForHyperlinkClick = false;
-<<<<<<< HEAD
+			textEditor.TextArea.TextView.MouseHover += TextViewMouseHover;
+			textEditor.TextArea.TextView.MouseHoverStopped += TextViewMouseHoverStopped;
 			
 			// add margin
 			iconMargin = new IconBarMargin();
@@ -99,10 +94,8 @@
 			TextEditorWeakEventManager.MouseHoverStopped.AddListener(textEditor, TextEditorListener.Instance);
 			TextEditorWeakEventManager.MouseDown.AddListener(textEditor, TextEditorListener.Instance);
 			textEditor.TextArea.TextView.VisualLinesChanged += (s, e) => iconMargin.InvalidateVisual();
-=======
-			textEditor.TextArea.TextView.MouseHover += TextViewMouseHover;
-			textEditor.TextArea.TextView.MouseHoverStopped += TextViewMouseHoverStopped;
-		}
+		}
+		
 		#endregion
 		
 		#region Tooltip support
@@ -188,9 +181,7 @@
 				if (info == info.Parent)
 					return;
 			}
->>>>>>> 05b0b427
-		}
-		
+		}
 		#endregion
 		
 		#region RunWithCancellation
