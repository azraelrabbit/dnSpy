﻿// Copyright (c) 2011 AlphaSierraPapa for the SharpDevelop Team
// 
// Permission is hereby granted, free of charge, to any person obtaining a copy of this
// software and associated documentation files (the "Software"), to deal in the Software
// without restriction, including without limitation the rights to use, copy, modify, merge,
// publish, distribute, sublicense, and/or sell copies of the Software, and to permit persons
// to whom the Software is furnished to do so, subject to the following conditions:
// 
// The above copyright notice and this permission notice shall be included in all copies or
// substantial portions of the Software.
// 
// THE SOFTWARE IS PROVIDED "AS IS", WITHOUT WARRANTY OF ANY KIND, EXPRESS OR IMPLIED,
// INCLUDING BUT NOT LIMITED TO THE WARRANTIES OF MERCHANTABILITY, FITNESS FOR A PARTICULAR
// PURPOSE AND NONINFRINGEMENT. IN NO EVENT SHALL THE AUTHORS OR COPYRIGHT HOLDERS BE LIABLE
// FOR ANY CLAIM, DAMAGES OR OTHER LIABILITY, WHETHER IN AN ACTION OF CONTRACT, TORT OR
// OTHERWISE, ARISING FROM, OUT OF OR IN CONNECTION WITH THE SOFTWARE OR THE USE OR OTHER
// DEALINGS IN THE SOFTWARE.

using System;
<<<<<<< HEAD
using System.Collections.Generic;
using System.Diagnostics;
=======
>>>>>>> 38f39b4a
using System.IO;
using System.Threading;
using System.Threading.Tasks;
using System.Windows.Threading;
using ICSharpCode.ILSpy.Options;
using dnlib.DotNet;

namespace ICSharpCode.ILSpy
{
	/// <summary>
	/// Represents an assembly loaded into ILSpy.
	/// </summary>
	public sealed class LoadedAssembly
	{
		readonly Task<ModuleDef> assemblyTask;
		readonly AssemblyList assemblyList;
		readonly string fileName;
		readonly string shortName;

		static string[] gacPaths;
		static string[] GacPaths {
			get {
				return gacPaths ?? (gacPaths = new string[] {
					Fusion.GetGacPath(false),
					Fusion.GetGacPath(true)
				}); 
			}
		}

		static readonly List<string> otherGacPaths = new List<string>();

		static LoadedAssembly() {
			var windir = Environment.GetEnvironmentVariable("WINDIR");
			if (!string.IsNullOrEmpty(windir)) {
				AddIfExists(otherGacPaths, windir, @"Microsoft.NET\Framework\v1.1.4322");
				AddIfExists(otherGacPaths, windir, @"Microsoft.NET\Framework\v1.0.3705");
			}
		}

		static void AddIfExists(IList<string> paths, string basePath, string extraPath) {
			var path = Path.Combine(basePath, extraPath);
			if (Directory.Exists(path))
				paths.Add(path);
		}

		/// <summary>
		/// true if this assembly is located in the GAC
		/// </summary>
		public bool IsGAC {
			get {
				foreach (var p in GacPaths) {
					if (IsSubPath(p, fileName))
						return true;
				}
				foreach (var p in otherGacPaths) {
					if (IsSubPath(p, fileName))
						return true;
				}
				return false;
			}
		}

		static bool IsSubPath(string path, string fileName)
		{
			fileName = Path.GetFullPath(Path.GetDirectoryName(fileName));
			var root = Path.GetPathRoot(fileName);
			while (fileName != root) {
				if (path == fileName)
					return true;
				fileName = Path.GetDirectoryName(fileName);
			}
			return false;
		}

		/// <summary>
		/// Constructor to create modules present in multi-module assemblies
		/// </summary>
		/// <param name="assemblyList"></param>
		/// <param name="module"></param>
		public LoadedAssembly(AssemblyList assemblyList, ModuleDef module)
		{
			if (assemblyList == null)
				throw new ArgumentNullException("assemblyList");
			if (module == null)
				throw new ArgumentNullException("module");
			if (string.IsNullOrEmpty(module.Location))
				throw new ArgumentException("module has no filename");
			this.assemblyList = assemblyList;
			this.fileName = module.Location;

			this.assemblyTask = Task.Factory.StartNew<ModuleDef>(() => LoadModule(module));
			this.shortName = Path.GetFileNameWithoutExtension(fileName);
		}
		
		public LoadedAssembly(AssemblyList assemblyList, string fileName, Stream stream = null)
		{
			if (assemblyList == null)
				throw new ArgumentNullException("assemblyList");
			if (fileName == null)
				throw new ArgumentNullException("fileName");
			this.assemblyList = assemblyList;
			this.fileName = fileName;
			
			this.assemblyTask = Task.Factory.StartNew<ModuleDef>(LoadAssembly, stream); // requires that this.fileName is set
			this.shortName = Path.GetFileNameWithoutExtension(fileName);
		}
		
		/// <summary>
		/// Gets the Cecil ModuleDefinition.
		/// Can be null when there was a load error.
		/// </summary>
		public ModuleDef ModuleDefinition {
			get {
				if (wasException)
					return null;
				try {
					return assemblyTask.Result;
				} catch (AggregateException) {
					wasException = true;
					return null;
				}
			}
		}
		bool wasException;
		
		/// <summary>
		/// Gets the Cecil AssemblyDefinition.
		/// Is null when there was a load error; or when opening a netmodule.
		/// </summary>
		public AssemblyDef AssemblyDefinition {
			get {
				var module = this.ModuleDefinition;
				return module != null ? module.Assembly : null;
			}
		}
		
		public AssemblyList AssemblyList {
			get { return assemblyList; }
		}
		
		public string FileName {
			get { return fileName; }
		}
		
		public string ShortName {
			get { return shortName; }
		}

		public string Text {
			get {
				if (AssemblyDefinition != null) {
					return String.Format("{0} ({1})", ShortName, AssemblyDefinition.Version);
				} else {
					return ShortName;
				}
			}
		}
		
		public bool IsLoaded {
			get { return assemblyTask.IsCompleted; }
		}
		
		public bool HasLoadError {
			get { return assemblyTask.IsFaulted; }
		}

		ModuleDef LoadModule(ModuleDef module)
		{
			// runs on background thread
			module.Context = CreateModuleContext();
			return InitializeModule(module);
		}
		
		public bool IsAutoLoaded { get; set; }

		ModuleDef LoadAssembly(object state)
		{
			var stream = state as Stream;
			ModuleDef module;

			// runs on background thread

			if (stream != null)
			{
				// Read the module from a precrafted stream
				module = ModuleDefMD.Load(stream, CreateModuleContext());
			}
			else
			{
				// Read the module from disk (by default)
				module = ModuleDefMD.Load(fileName, CreateModuleContext());
			}

			return InitializeModule(module);
		}

		ModuleContext CreateModuleContext()
		{
			ModuleContext moduleCtx = new ModuleContext();
			moduleCtx.AssemblyResolver = new MyAssemblyResolver(this);
			moduleCtx.Resolver = new Resolver(moduleCtx.AssemblyResolver);
			return moduleCtx;
		}

		ModuleDef InitializeModule(ModuleDef module)
		{
			module.EnableTypeDefFindCache = true;
			if (DecompilerSettingsPanel.CurrentDecompilerSettings.UseDebugSymbols) {
				try {
					LoadSymbols(module as ModuleDefMD);
				} catch (IOException) {
				} catch (UnauthorizedAccessException) {
				} catch (InvalidOperationException) {
					// ignore any errors during symbol loading
				}
			}
			return module;
		}
		
		private void LoadSymbols(ModuleDefMD module)
		{
			if (module == null)
				return;

			// search for pdb in same directory as dll
			string pdbName = Path.Combine(Path.GetDirectoryName(fileName), Path.GetFileNameWithoutExtension(fileName) + ".pdb");
			if (File.Exists(pdbName)) {
				module.LoadPdb(pdbName);
				return;
			}
			
			// TODO: use symbol cache, get symbols from microsoft
		}
		
		static int assemblyLoadDisableCount;
		
		public static IDisposable DisableAssemblyLoad()
		{
			Interlocked.Increment(ref assemblyLoadDisableCount);
			return new DecrementAssemblyLoadDisableCount();
		}
		
		sealed class DecrementAssemblyLoadDisableCount : IDisposable
		{
			bool disposed;
			
			public void Dispose()
			{
				if (!disposed) {
					disposed = true;
					Interlocked.Decrement(ref assemblyLoadDisableCount);
					// clear the lookup cache since we might have stored the lookups failed due to DisableAssemblyLoad()
					if (MainWindow.Instance != null)
						MainWindow.Instance.CurrentAssemblyList.ClearCache();
				}
			}
		}
		
		sealed class MyAssemblyResolver : IAssemblyResolver
		{
			readonly LoadedAssembly parent;
			
			public MyAssemblyResolver(LoadedAssembly parent)
			{
				this.parent = parent;
			}

			public bool AddToCache(AssemblyDef asm)
			{
				return false;
			}

			public bool Remove(AssemblyDef asm)
			{
				return false;
			}

			public AssemblyDef Resolve(IAssembly assembly, ModuleDef sourceModule)
			{
				var node = parent.LookupReferencedAssembly(assembly, sourceModule);
				return node != null ? node.AssemblyDefinition : null;
			}

			public void Clear() {
			}
		}
		
		public IAssemblyResolver GetAssemblyResolver()
		{
			return new MyAssemblyResolver(this);
		}
		
		public LoadedAssembly LookupReferencedAssembly(IAssembly name)
		{
			return LookupReferencedAssembly(name, null);
		}

		public LoadedAssembly LookupReferencedAssembly(IAssembly name, ModuleDef sourceModule)
		{
			if (name == null)
				throw new ArgumentNullException("name");
			if (name.IsContentTypeWindowsRuntime) {
				return assemblyList.winRTMetadataLookupCache.GetOrAdd(name.Name, LookupWinRTMetadata);
			} else {
				return LookupReferencedAssembly(name.FullName, sourceModule);
			}
		}
		
		public LoadedAssembly LookupReferencedAssembly(string fullName, ModuleDef sourceModule)
		{
			var asm = assemblyList.assemblyLookupCache.GetOrAdd(fullName, n => LookupReferencedAssemblyInternal(n, sourceModule));
			if (asm != null && asm.AssemblyDefinition != null && !asm.AssemblyDefinition.FullName.Equals(fullName, StringComparison.OrdinalIgnoreCase))
				assemblyList.assemblyLookupCache.TryAdd(asm.AssemblyDefinition.FullName, asm);
			return asm;
		}
		
		LoadedAssembly LookupReferencedAssemblyInternal(string fullName, ModuleDef sourceModule)
		{
			foreach (LoadedAssembly asm in assemblyList.GetAssemblies()) {
				if (asm.AssemblyDefinition != null && fullName.Equals(asm.AssemblyDefinition.FullName, StringComparison.OrdinalIgnoreCase))
					return asm;
			}
			
			if (App.Current != null && !App.Current.Dispatcher.CheckAccess()) {
				// Call this method on the GUI thread.
				return (LoadedAssembly)App.Current.Dispatcher.Invoke(DispatcherPriority.Normal, new Func<string, LoadedAssembly>(n => LookupReferencedAssembly(n, sourceModule)), fullName);
			}
			
			var name = new AssemblyNameInfo(fullName);
			var loadedAsm = LookupFromSearchPaths(name, sourceModule, true);
			if (loadedAsm != null)
				return assemblyList.AddAssembly(loadedAsm, assemblyLoadDisableCount == 0);

			if (assemblyList.UseGAC) {
				var file = GacInterop.FindAssemblyInNetGac(name);
				if (file != null)
					return assemblyList.OpenAssemblyInternal(file, assemblyLoadDisableCount == 0, true);
				foreach (var path in otherGacPaths) {
					loadedAsm = TryLoadFromDir(name, true, path);
					if (loadedAsm != null)
						return assemblyList.AddAssembly(loadedAsm, assemblyLoadDisableCount == 0);
				}
			}

			loadedAsm = LookupFromSearchPaths(name, sourceModule, false);
			if (loadedAsm != null)
				return assemblyList.AddAssembly(loadedAsm, assemblyLoadDisableCount == 0);

			return null;
		}

		LoadedAssembly LookupFromSearchPaths(IAssembly asmName, ModuleDef sourceModule, bool exactCheck) {
			LoadedAssembly asm;
			string sourceModuleDir = null;
			if (sourceModule != null && !string.IsNullOrEmpty(sourceModule.Location)) {
				sourceModuleDir = Path.GetDirectoryName(sourceModule.Location);
				asm = TryLoadFromDir(asmName, exactCheck, sourceModuleDir);
				if (asm != null)
					return asm;
			}
			lock (assemblyList.assemblySearchPaths) {
				foreach (var path in assemblyList.assemblySearchPaths) {
					asm = TryLoadFromDir(asmName, exactCheck, path);
					if (asm != null)
						return asm;
				}
			}

			// Don't try the same path again
			var currentDir = Path.GetDirectoryName(this.fileName);
			if (string.IsNullOrEmpty(sourceModuleDir) || !currentDir.Equals(sourceModuleDir, StringComparison.OrdinalIgnoreCase))
				return TryLoadFromDir(asmName, exactCheck, currentDir);

			return null;
		}

		LoadedAssembly TryLoadFromDir(IAssembly asmName, bool exactCheck, string dirPath) {
			string baseName;
			try {
				baseName = Path.Combine(dirPath, asmName.Name);
			} catch (ArgumentException) { // eg. invalid chars in asmName.Name
				return null;
			}
			return TryLoadFromDir2(asmName, exactCheck, baseName + ".dll") ??
				   TryLoadFromDir2(asmName, exactCheck, baseName + ".exe");
		}

		LoadedAssembly TryLoadFromDir2(IAssembly asmName, bool exactCheck, string fileName) {
			if (!File.Exists(fileName))
				return null;

			var loadedAsm = new LoadedAssembly(assemblyList, fileName);
			ModuleDef mod = null;
			bool error = true;
			try {
				loadedAsm.IsAutoLoaded = true;
				mod = loadedAsm.ModuleDefinition;
				if (mod == null)
					return null;
				var asm = mod.Assembly;
				if (asm == null)
					return null;
				bool b = exactCheck ?
					AssemblyNameComparer.CompareAll.Equals(asmName, asm) :
					AssemblyNameComparer.NameAndPublicKeyTokenOnly.Equals(asmName, asm);
				if (!b)
					return null;

				error = false;
				return loadedAsm;
			}
			finally {
				if (error) {
					if (mod != null)
						mod.Dispose();
				}
			}
		}
		
		LoadedAssembly LookupWinRTMetadata(string name)
		{
			foreach (LoadedAssembly asm in assemblyList.GetAssemblies()) {
				if (asm.AssemblyDefinition != null && name.Equals(asm.AssemblyDefinition.Name, StringComparison.OrdinalIgnoreCase))
					return asm;
			}
			if (App.Current != null && !App.Current.Dispatcher.CheckAccess()) {
				// Call this method on the GUI thread.
				return (LoadedAssembly)App.Current.Dispatcher.Invoke(DispatcherPriority.Normal, new Func<string, LoadedAssembly>(LookupWinRTMetadata), name);
			}
			
			string file;
			try {
				file = Path.Combine(Environment.SystemDirectory, "WinMetadata", name + ".winmd");
			} catch (ArgumentException) {
				return null;
			}
			if (File.Exists(file)) {
				return assemblyList.OpenAssemblyInternal(file, assemblyLoadDisableCount == 0, true);
			} else {
				return null;
			}
		}
		
		public Task ContinueWhenLoaded(Action<Task<ModuleDef>> onAssemblyLoaded, TaskScheduler taskScheduler)
		{
			return this.assemblyTask.ContinueWith(onAssemblyLoaded, taskScheduler);
		}
		
		/// <summary>
		/// Wait until the assembly is loaded.
		/// Throws an AggregateException when loading the assembly fails.
		/// </summary>
		public void WaitUntilLoaded()
		{
			assemblyTask.Wait();
		}

	}
}<|MERGE_RESOLUTION|>--- conflicted
+++ resolved
@@ -17,11 +17,8 @@
 // DEALINGS IN THE SOFTWARE.
 
 using System;
-<<<<<<< HEAD
 using System.Collections.Generic;
 using System.Diagnostics;
-=======
->>>>>>> 38f39b4a
 using System.IO;
 using System.Threading;
 using System.Threading.Tasks;
