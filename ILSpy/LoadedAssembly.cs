﻿// Copyright (c) 2011 AlphaSierraPapa for the SharpDevelop Team
// 
// Permission is hereby granted, free of charge, to any person obtaining a copy of this
// software and associated documentation files (the "Software"), to deal in the Software
// without restriction, including without limitation the rights to use, copy, modify, merge,
// publish, distribute, sublicense, and/or sell copies of the Software, and to permit persons
// to whom the Software is furnished to do so, subject to the following conditions:
// 
// The above copyright notice and this permission notice shall be included in all copies or
// substantial portions of the Software.
// 
// THE SOFTWARE IS PROVIDED "AS IS", WITHOUT WARRANTY OF ANY KIND, EXPRESS OR IMPLIED,
// INCLUDING BUT NOT LIMITED TO THE WARRANTIES OF MERCHANTABILITY, FITNESS FOR A PARTICULAR
// PURPOSE AND NONINFRINGEMENT. IN NO EVENT SHALL THE AUTHORS OR COPYRIGHT HOLDERS BE LIABLE
// FOR ANY CLAIM, DAMAGES OR OTHER LIABILITY, WHETHER IN AN ACTION OF CONTRACT, TORT OR
// OTHERWISE, ARISING FROM, OUT OF OR IN CONNECTION WITH THE SOFTWARE OR THE USE OR OTHER
// DEALINGS IN THE SOFTWARE.

using System;
using System.Collections.Generic;
<<<<<<< HEAD
using System.Diagnostics;
=======
>>>>>>> 1157a4dc
using System.IO;
using System.Threading;
using System.Threading.Tasks;
using System.Windows.Threading;
using ICSharpCode.ILSpy.Options;
using dnlib.DotNet;

namespace ICSharpCode.ILSpy
{
	/// <summary>
	/// Represents an assembly loaded into ILSpy.
	/// </summary>
	public sealed class LoadedAssembly
	{
		readonly Task<ModuleDef> assemblyTask;
		readonly AssemblyList assemblyList;
		readonly string fileName;
		readonly string shortName;

		static string[] gacPaths;
		static string[] GacPaths {
			get {
				return gacPaths ?? (gacPaths = new string[] {
					Fusion.GetGacPath(false),
					Fusion.GetGacPath(true)
				}); 
			}
		}

		static readonly List<string> otherGacPaths = new List<string>();

		static LoadedAssembly() {
			var windir = Environment.GetEnvironmentVariable("WINDIR");
			if (!string.IsNullOrEmpty(windir)) {
				AddIfExists(otherGacPaths, windir, @"Microsoft.NET\Framework\v1.1.4322");
				AddIfExists(otherGacPaths, windir, @"Microsoft.NET\Framework\v1.0.3705");
			}
		}

		static void AddIfExists(IList<string> paths, string basePath, string extraPath) {
			var path = Path.Combine(basePath, extraPath);
			if (Directory.Exists(path))
				paths.Add(path);
		}

		/// <summary>
		/// true if this assembly is located in the GAC
		/// </summary>
		public bool IsGAC {
			get {
				foreach (var p in GacPaths) {
					if (IsSubPath(p, fileName))
						return true;
				}
				foreach (var p in otherGacPaths) {
					if (IsSubPath(p, fileName))
						return true;
				}
				return false;
			}
		}

		static bool IsSubPath(string path, string fileName)
		{
			fileName = Path.GetFullPath(Path.GetDirectoryName(fileName));
			var root = Path.GetPathRoot(fileName);
			while (fileName != root) {
				if (path == fileName)
					return true;
				fileName = Path.GetDirectoryName(fileName);
			}
			return false;
		}

		/// <summary>
		/// Constructor to create modules present in multi-module assemblies
		/// </summary>
		/// <param name="assemblyList"></param>
		/// <param name="module"></param>
		public LoadedAssembly(AssemblyList assemblyList, ModuleDef module)
		{
			if (assemblyList == null)
				throw new ArgumentNullException("assemblyList");
			if (module == null)
				throw new ArgumentNullException("module");
			if (string.IsNullOrEmpty(module.Location))
				throw new ArgumentException("module has no filename");
			this.assemblyList = assemblyList;
			this.fileName = module.Location;
			Debug.Assert(module.Assembly != null && module.Assembly.ManifestModule != module, "Use other constructor for net modules or if it's the main module in an assembly");

			this.assemblyTask = Task.Factory.StartNew<ModuleDef>(() => LoadModule(module));
			this.shortName = Path.GetFileNameWithoutExtension(fileName);
		}
		
		public LoadedAssembly(AssemblyList assemblyList, string fileName, Stream stream = null)
		{
			if (assemblyList == null)
				throw new ArgumentNullException("assemblyList");
			if (fileName == null)
				throw new ArgumentNullException("fileName");
			this.assemblyList = assemblyList;
			this.fileName = fileName;
			
			this.assemblyTask = Task.Factory.StartNew<ModuleDef>(LoadAssembly, stream); // requires that this.fileName is set
			this.shortName = Path.GetFileNameWithoutExtension(fileName);
		}
		
		/// <summary>
		/// Gets the Cecil ModuleDefinition.
		/// Can be null when there was a load error.
		/// </summary>
		public ModuleDef ModuleDefinition {
			get {
				if (wasException)
					return null;
				try {
					return assemblyTask.Result;
				} catch (AggregateException) {
					wasException = true;
					return null;
				}
			}
		}
		bool wasException;
		
		/// <summary>
		/// Gets the Cecil AssemblyDefinition.
		/// Is null when there was a load error; or when opening a netmodule.
		/// </summary>
		public AssemblyDef AssemblyDefinition {
			get {
				var module = this.ModuleDefinition;
				return module != null ? module.Assembly : null;
			}
		}
		
		public AssemblyList AssemblyList {
			get { return assemblyList; }
		}
		
		public string FileName {
			get { return fileName; }
		}
		
		public string ShortName {
			get { return shortName; }
		}

		public string Text {
			get {
				if (AssemblyDefinition != null) {
					return String.Format("{0} ({1})", ShortName, AssemblyDefinition.Version);
				} else {
					return ShortName;
				}
			}
		}
		
		public bool IsLoaded {
			get { return assemblyTask.IsCompleted; }
		}
		
		public bool HasLoadError {
			get { return assemblyTask.IsFaulted; }
		}

<<<<<<< HEAD
		ModuleDef LoadModule(ModuleDef module)
		{
			// runs on background thread
			module.Context = CreateModuleContext();
			return InitializeModule(module);
		}
		
		ModuleDef LoadAssembly(object state)
=======
		public bool IsAutoLoaded { get; set; }

		ModuleDefinition LoadAssembly(object state)
>>>>>>> 1157a4dc
		{
			var stream = state as Stream;
			ModuleDef module;

			// runs on background thread

			if (stream != null)
			{
				// Read the module from a precrafted stream
				module = ModuleDefMD.Load(stream, CreateModuleContext());
			}
			else
			{
				// Read the module from disk (by default)
				module = ModuleDefMD.Load(fileName, CreateModuleContext());
			}

			return InitializeModule(module);
		}

		ModuleContext CreateModuleContext()
		{
			ModuleContext moduleCtx = new ModuleContext();
			moduleCtx.AssemblyResolver = new MyAssemblyResolver(this);
			moduleCtx.Resolver = new Resolver(moduleCtx.AssemblyResolver);
			return moduleCtx;
		}

		ModuleDef InitializeModule(ModuleDef module)
		{
			module.EnableTypeDefFindCache = true;
			if (DecompilerSettingsPanel.CurrentDecompilerSettings.UseDebugSymbols) {
				try {
					LoadSymbols(module as ModuleDefMD);
				} catch (IOException) {
				} catch (UnauthorizedAccessException) {
				} catch (InvalidOperationException) {
					// ignore any errors during symbol loading
				}
			}
			return module;
		}
		
		private void LoadSymbols(ModuleDefMD module)
		{
			if (module == null)
				return;

			// search for pdb in same directory as dll
			string pdbName = Path.Combine(Path.GetDirectoryName(fileName), Path.GetFileNameWithoutExtension(fileName) + ".pdb");
			if (File.Exists(pdbName)) {
				module.LoadPdb(pdbName);
				return;
			}
			
			// TODO: use symbol cache, get symbols from microsoft
		}
		
		static int assemblyLoadDisableCount;
		
		public static IDisposable DisableAssemblyLoad()
		{
			Interlocked.Increment(ref assemblyLoadDisableCount);
			return new DecrementAssemblyLoadDisableCount();
		}
		
		sealed class DecrementAssemblyLoadDisableCount : IDisposable
		{
			bool disposed;
			
			public void Dispose()
			{
				if (!disposed) {
					disposed = true;
					Interlocked.Decrement(ref assemblyLoadDisableCount);
					// clear the lookup cache since we might have stored the lookups failed due to DisableAssemblyLoad()
					if (MainWindow.Instance != null)
						MainWindow.Instance.CurrentAssemblyList.ClearCache();
				}
			}
		}
		
		sealed class MyAssemblyResolver : IAssemblyResolver
		{
			readonly LoadedAssembly parent;
			
			public MyAssemblyResolver(LoadedAssembly parent)
			{
				this.parent = parent;
			}

			public bool AddToCache(AssemblyDef asm)
			{
				return false;
			}

			public bool Remove(AssemblyDef asm)
			{
				return false;
			}

			public AssemblyDef Resolve(IAssembly assembly, ModuleDef sourceModule)
			{
				var node = parent.LookupReferencedAssembly(assembly, sourceModule);
				return node != null ? node.AssemblyDefinition : null;
			}

			public void Clear() {
			}
		}
		
		public IAssemblyResolver GetAssemblyResolver()
		{
			return new MyAssemblyResolver(this);
		}
		
		public LoadedAssembly LookupReferencedAssembly(IAssembly name)
		{
			return LookupReferencedAssembly(name, null);
		}

		public LoadedAssembly LookupReferencedAssembly(IAssembly name, ModuleDef sourceModule)
		{
			if (name == null)
				throw new ArgumentNullException("name");
			if (name.IsContentTypeWindowsRuntime) {
				return assemblyList.winRTMetadataLookupCache.GetOrAdd(name.Name, LookupWinRTMetadata);
			} else {
				return LookupReferencedAssembly(name.FullName, sourceModule);
			}
		}
		
		public LoadedAssembly LookupReferencedAssembly(string fullName, ModuleDef sourceModule)
		{
			var asm = assemblyList.assemblyLookupCache.GetOrAdd(fullName, n => LookupReferencedAssemblyInternal(n, sourceModule));
			if (asm != null && asm.AssemblyDefinition != null && !asm.AssemblyDefinition.FullName.Equals(fullName, StringComparison.OrdinalIgnoreCase))
				assemblyList.assemblyLookupCache.TryAdd(asm.AssemblyDefinition.FullName, asm);
			return asm;
		}
		
		LoadedAssembly LookupReferencedAssemblyInternal(string fullName, ModuleDef sourceModule)
		{
			foreach (LoadedAssembly asm in assemblyList.GetAssemblies()) {
				if (asm.AssemblyDefinition != null && fullName.Equals(asm.AssemblyDefinition.FullName, StringComparison.OrdinalIgnoreCase))
					return asm;
			}
			
			if (App.Current != null && !App.Current.Dispatcher.CheckAccess()) {
				// Call this method on the GUI thread.
				return (LoadedAssembly)App.Current.Dispatcher.Invoke(DispatcherPriority.Normal, new Func<string, LoadedAssembly>(n => LookupReferencedAssembly(n, sourceModule)), fullName);
			}
			
			var name = new AssemblyNameInfo(fullName);
			var loadedAsm = LookupFromSearchPaths(name, sourceModule, true);
			if (loadedAsm != null)
				return assemblyList.AddAssembly(loadedAsm, assemblyLoadDisableCount == 0);

			if (assemblyList.UseGAC) {
				var file = GacInterop.FindAssemblyInNetGac(name);
				if (file != null)
					return assemblyList.OpenAssembly(file, assemblyLoadDisableCount == 0);
				foreach (var path in otherGacPaths) {
					loadedAsm = TryLoadFromDir(name, true, path);
					if (loadedAsm != null)
						return assemblyList.AddAssembly(loadedAsm, assemblyLoadDisableCount == 0);
				}
			}
<<<<<<< HEAD

			loadedAsm = LookupFromSearchPaths(name, sourceModule, false);
			if (loadedAsm != null)
				return assemblyList.AddAssembly(loadedAsm, assemblyLoadDisableCount == 0);

			return null;
		}

		LoadedAssembly LookupFromSearchPaths(IAssembly asmName, ModuleDef sourceModule, bool exactCheck) {
			LoadedAssembly asm;
			string sourceModuleDir = null;
			if (sourceModule != null && !string.IsNullOrEmpty(sourceModule.Location)) {
				sourceModuleDir = Path.GetDirectoryName(sourceModule.Location);
				asm = TryLoadFromDir(asmName, exactCheck, sourceModuleDir);
				if (asm != null)
					return asm;
			}
			lock (assemblyList.assemblySearchPaths) {
				foreach (var path in assemblyList.assemblySearchPaths) {
					asm = TryLoadFromDir(asmName, exactCheck, path);
					if (asm != null)
						return asm;
				}
			}

			// Don't try the same path again
			var currentDir = Path.GetDirectoryName(this.fileName);
			if (string.IsNullOrEmpty(sourceModuleDir) || !currentDir.Equals(sourceModuleDir, StringComparison.OrdinalIgnoreCase))
				return TryLoadFromDir(asmName, exactCheck, currentDir);

			return null;
		}

		LoadedAssembly TryLoadFromDir(IAssembly asmName, bool exactCheck, string dirPath) {
			string baseName;
			try {
				baseName = Path.Combine(dirPath, asmName.Name);
			} catch (ArgumentException) { // eg. invalid chars in asmName.Name
				return null;
			}
			return TryLoadFromDir2(asmName, exactCheck, baseName + ".dll") ??
				   TryLoadFromDir2(asmName, exactCheck, baseName + ".exe");
		}

		LoadedAssembly TryLoadFromDir2(IAssembly asmName, bool exactCheck, string fileName) {
			if (!File.Exists(fileName))
=======
			if (file != null) {
				var loaded = assemblyList.OpenAssembly(file, true);
				return loaded;
			} else {
>>>>>>> 1157a4dc
				return null;

			var loadedAsm = new LoadedAssembly(assemblyList, fileName);
			ModuleDef mod = null;
			bool error = true;
			try {
				mod = loadedAsm.ModuleDefinition;
				if (mod == null)
					return null;
				var asm = mod.Assembly;
				if (asm == null)
					return null;
				bool b = exactCheck ?
					AssemblyNameComparer.CompareAll.Equals(asmName, asm) :
					AssemblyNameComparer.NameAndPublicKeyTokenOnly.Equals(asmName, asm);
				if (!b)
					return null;

				error = false;
				return loadedAsm;
			}
			finally {
				if (error) {
					if (mod != null)
						mod.Dispose();
				}
			}
		}
		
		LoadedAssembly LookupWinRTMetadata(string name)
		{
			foreach (LoadedAssembly asm in assemblyList.GetAssemblies()) {
				if (asm.AssemblyDefinition != null && name.Equals(asm.AssemblyDefinition.Name, StringComparison.OrdinalIgnoreCase))
					return asm;
			}
			if (App.Current != null && !App.Current.Dispatcher.CheckAccess()) {
				// Call this method on the GUI thread.
				return (LoadedAssembly)App.Current.Dispatcher.Invoke(DispatcherPriority.Normal, new Func<string, LoadedAssembly>(LookupWinRTMetadata), name);
			}
			
			string file;
			try {
				file = Path.Combine(Environment.SystemDirectory, "WinMetadata", name + ".winmd");
			} catch (ArgumentException) {
				return null;
			}
			if (File.Exists(file)) {
<<<<<<< HEAD
				return assemblyList.OpenAssembly(file, assemblyLoadDisableCount == 0);
=======
				return assemblyList.OpenAssembly(file, true);
>>>>>>> 1157a4dc
			} else {
				return null;
			}
		}
		
		public Task ContinueWhenLoaded(Action<Task<ModuleDef>> onAssemblyLoaded, TaskScheduler taskScheduler)
		{
			return this.assemblyTask.ContinueWith(onAssemblyLoaded, taskScheduler);
		}
		
		/// <summary>
		/// Wait until the assembly is loaded.
		/// Throws an AggregateException when loading the assembly fails.
		/// </summary>
		public void WaitUntilLoaded()
		{
			assemblyTask.Wait();
		}

		public class NameComparer : Comparer<LoadedAssembly>
		{
			public override int Compare(LoadedAssembly x, LoadedAssembly y)
			{
				// sort order:
				//   explicitly loaded assemblies
				//   auto-loaded assemblies
				//   assemblies with errors
				if (x.IsLoaded && y.HasLoadError)
					return -1;
				if (x.HasLoadError && y.IsLoaded)
					return 1;

				if (!x.IsAutoLoaded && y.IsAutoLoaded)
					return -1;
				if (x.IsAutoLoaded && !y.IsAutoLoaded)
					return 1;

				// within above groups, sort by assembly name 
				return x.Text.CompareTo(y.Text);
			}
		}

	}
}<|MERGE_RESOLUTION|>--- conflicted
+++ resolved
@@ -18,10 +18,7 @@
 
 using System;
 using System.Collections.Generic;
-<<<<<<< HEAD
 using System.Diagnostics;
-=======
->>>>>>> 1157a4dc
 using System.IO;
 using System.Threading;
 using System.Threading.Tasks;
@@ -189,7 +186,6 @@
 			get { return assemblyTask.IsFaulted; }
 		}
 
-<<<<<<< HEAD
 		ModuleDef LoadModule(ModuleDef module)
 		{
 			// runs on background thread
@@ -197,12 +193,9 @@
 			return InitializeModule(module);
 		}
 		
+		public bool IsAutoLoaded { get; set; }
+
 		ModuleDef LoadAssembly(object state)
-=======
-		public bool IsAutoLoaded { get; set; }
-
-		ModuleDefinition LoadAssembly(object state)
->>>>>>> 1157a4dc
 		{
 			var stream = state as Stream;
 			ModuleDef module;
@@ -363,14 +356,13 @@
 			if (assemblyList.UseGAC) {
 				var file = GacInterop.FindAssemblyInNetGac(name);
 				if (file != null)
-					return assemblyList.OpenAssembly(file, assemblyLoadDisableCount == 0);
+					return assemblyList.OpenAssembly(file, assemblyLoadDisableCount == 0, true);
 				foreach (var path in otherGacPaths) {
 					loadedAsm = TryLoadFromDir(name, true, path);
 					if (loadedAsm != null)
 						return assemblyList.AddAssembly(loadedAsm, assemblyLoadDisableCount == 0);
 				}
 			}
-<<<<<<< HEAD
 
 			loadedAsm = LookupFromSearchPaths(name, sourceModule, false);
 			if (loadedAsm != null)
@@ -417,12 +409,6 @@
 
 		LoadedAssembly TryLoadFromDir2(IAssembly asmName, bool exactCheck, string fileName) {
 			if (!File.Exists(fileName))
-=======
-			if (file != null) {
-				var loaded = assemblyList.OpenAssembly(file, true);
-				return loaded;
-			} else {
->>>>>>> 1157a4dc
 				return null;
 
 			var loadedAsm = new LoadedAssembly(assemblyList, fileName);
@@ -470,11 +456,7 @@
 				return null;
 			}
 			if (File.Exists(file)) {
-<<<<<<< HEAD
-				return assemblyList.OpenAssembly(file, assemblyLoadDisableCount == 0);
-=======
-				return assemblyList.OpenAssembly(file, true);
->>>>>>> 1157a4dc
+				return assemblyList.OpenAssembly(file, assemblyLoadDisableCount == 0, true);
 			} else {
 				return null;
 			}
