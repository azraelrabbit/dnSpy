--- conflicted
+++ resolved
@@ -100,12 +100,7 @@
 
 			return IsUsedInTypeReference(type)
 				   || TypeMatches(type.BaseType)
-<<<<<<< HEAD
-				   || IsUsedInTypeReferences(type.Interfaces.Select(ii => ii.Interface))
-				   || IsUsedInCustomAttributes(type.CustomAttributes);
-=======
-				   || IsUsedInTypeReferences(type.Interfaces);
->>>>>>> 1157a4dc
+				   || IsUsedInTypeReferences(type.Interfaces.Select(ii => ii.Interface));
 		}
 
 		private bool IsUsedInFieldReference(IField field)
@@ -117,17 +112,7 @@
 				|| TypeMatches(field.FieldSig.GetFieldType());
 		}
 
-<<<<<<< HEAD
-		private bool IsUsedInFieldDefinition(FieldDef field)
-		{
-			return IsUsedInFieldReference(field)
-				   || IsUsedInCustomAttributes(field.CustomAttributes);
-		}
-
 		private bool IsUsedInMethodReference(IMethod method)
-=======
-		private bool IsUsedInMethodReference(MethodReference method)
->>>>>>> 1157a4dc
 		{
 			if (method == null || !method.IsMethod)
 				return false;
@@ -182,23 +167,7 @@
 
 		private bool IsUsedInMethodParameter(Parameter parameter)
 		{
-<<<<<<< HEAD
-			return TypeMatches(parameter.Type)
-				   || (parameter.ParamDef != null && IsUsedInCustomAttributes(parameter.ParamDef.CustomAttributes));
-		}
-
-		private bool IsUsedInCustomAttributes(IEnumerable<CustomAttribute> attributes)
-		{
-			return attributes.Any(IsUsedInCustomAttribute);
-		}
-
-		private bool IsUsedInCustomAttribute(CustomAttribute attribute)
-		{
-			// No need search in custom attribute, ILSpy already provide an "Applied To" search.
-			return false;
-=======
-			return TypeMatches(parameter.ParameterType);
->>>>>>> 1157a4dc
+			return TypeMatches(parameter.Type);
 		}
 
 		private bool TypeMatches(IType tref)
