--- conflicted
+++ resolved
@@ -66,20 +66,19 @@
 			get { return assembly; }
 		}
 
-<<<<<<< HEAD
 		/// <summary>
 		/// true if this is a netmodule (it doesn't have an assembly)
 		/// </summary>
 		public bool IsNetModule
 		{
 			get { return assembly.AssemblyDefinition == null; }
-=======
+		}
+
 		public override bool IsAutoLoaded
 		{
 			get { 
 				return assembly.IsAutoLoaded; 
 			}
->>>>>>> 1157a4dc
 		}
 
 		public override object Text
@@ -429,13 +428,18 @@
 				return;
 			foreach (var node in context.SelectedTreeNodes) {
 				var la = ((AssemblyTreeNode)node).LoadedAssembly;
-				if (!la.HasLoadError) {
-					foreach (var assyRef in la.ModuleDefinition.AssemblyReferences) {
-						la.LookupReferencedAssembly(assyRef.FullName);
+				if (!la.HasLoadError && la.ModuleDefinition is ModuleDefMD) {
+					foreach (var assyRef in ((ModuleDefMD)la.ModuleDefinition).GetAssemblyRefs()) {
+						la.LookupReferencedAssembly(assyRef);
 					}
 				}
 			}
 			MainWindow.Instance.RefreshDecompiledView();
+		}
+
+		public string GetMenuHeader(TextViewContext context)
+		{
+			return null;
 		}
 	}
 
@@ -466,5 +470,10 @@
 				}
 			}
 		}
+
+		public string GetMenuHeader(TextViewContext context)
+		{
+			return null;
+		}
 	}
 }