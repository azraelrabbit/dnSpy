﻿// Copyright (c) 2011 AlphaSierraPapa for the SharpDevelop Team
// 
// Permission is hereby granted, free of charge, to any person obtaining a copy of this
// software and associated documentation files (the "Software"), to deal in the Software
// without restriction, including without limitation the rights to use, copy, modify, merge,
// publish, distribute, sublicense, and/or sell copies of the Software, and to permit persons
// to whom the Software is furnished to do so, subject to the following conditions:
// 
// The above copyright notice and this permission notice shall be included in all copies or
// substantial portions of the Software.
// 
// THE SOFTWARE IS PROVIDED "AS IS", WITHOUT WARRANTY OF ANY KIND, EXPRESS OR IMPLIED,
// INCLUDING BUT NOT LIMITED TO THE WARRANTIES OF MERCHANTABILITY, FITNESS FOR A PARTICULAR
// PURPOSE AND NONINFRINGEMENT. IN NO EVENT SHALL THE AUTHORS OR COPYRIGHT HOLDERS BE LIABLE
// FOR ANY CLAIM, DAMAGES OR OTHER LIABILITY, WHETHER IN AN ACTION OF CONTRACT, TORT OR
// OTHERWISE, ARISING FROM, OUT OF OR IN CONNECTION WITH THE SOFTWARE OR THE USE OR OTHER
// DEALINGS IN THE SOFTWARE.

using System;
using System.Collections.Generic;
using System.Diagnostics;
using System.IO;
using System.Linq;
using System.Text;
using System.Threading.Tasks;
using System.Windows;
using System.Windows.Controls;
using System.Windows.Documents;
using ICSharpCode.Decompiler;
using ICSharpCode.ILSpy.Options;
using ICSharpCode.ILSpy.TextView;
using ICSharpCode.TreeView;
using Microsoft.Win32;
using dnlib.DotNet;

namespace ICSharpCode.ILSpy.TreeNodes
{
	/// <summary>
	/// Tree node representing an assembly.
	/// This class is responsible for loading both namespace and type nodes.
	/// </summary>
	public sealed class AssemblyTreeNode : ILSpyTreeNode
	{
		readonly LoadedAssembly assembly;
		readonly Dictionary<string, NamespaceTreeNode> namespaces = new Dictionary<string, NamespaceTreeNode>();

		public AssemblyTreeNode(LoadedAssembly assembly)
		{
			if (assembly == null)
				throw new ArgumentNullException("assembly");

			this.assembly = assembly;

			assembly.ContinueWhenLoaded(OnAssemblyLoaded, TaskScheduler.FromCurrentSynchronizationContext());

			this.LazyLoading = true;
		}

		public AssemblyList AssemblyList
		{
			get { return assembly.AssemblyList; }
		}

		public LoadedAssembly LoadedAssembly
		{
			get { return assembly; }
		}

		/// <summary>
		/// true if this is a netmodule (it doesn't have an assembly)
		/// </summary>
		public bool IsNetModule
		{
			get { return assembly.AssemblyDefinition == null; }
		}

		public override object Text
		{
<<<<<<< HEAD
			get {
				if (assembly.ModuleDefinition == null)
					return HighlightSearchMatch(CleanUpName(assembly.ShortName));
				if (Parent is AssemblyTreeNode || assembly.AssemblyDefinition == null)
					return HighlightSearchMatch(CleanUpName(assembly.ModuleDefinition.Name));
				return HighlightSearchMatch(CleanUpName(GetAssemblyName()));
			}
		}

		string GetAssemblyName()
		{
			var asm = assembly.AssemblyDefinition;
			var sb = new StringBuilder(asm.Name.Length +
					(DisplaySettingsPanel.CurrentDisplaySettings.ShowAssemblyVersion ? 5 * 4 + 3 + 2 : 0) +
					(DisplaySettingsPanel.CurrentDisplaySettings.ShowAssemblyPublicKeyToken ? 8 * 2 + 2 : 0));
			sb.Append(asm.Name);
			if (DisplaySettingsPanel.CurrentDisplaySettings.ShowAssemblyVersion) {
				sb.Append(", ");
				sb.Append(asm.Version.ToString());
			}
			if (DisplaySettingsPanel.CurrentDisplaySettings.ShowAssemblyPublicKeyToken && !PublicKeyBase.IsNullOrEmpty2(asm.PublicKeyToken)) {
				sb.Append(", ");
				sb.Append(asm.PublicKeyToken.ToString());
			}
			return sb.ToString();
=======
			get { return HighlightSearchMatch(assembly.Text); }
>>>>>>> cd30641d
		}

		public override object Icon
		{
			get
			{
				if (assembly.IsLoaded) {
					return assembly.HasLoadError ? Images.AssemblyWarning : Images.Assembly;
				} else {
					return Images.AssemblyLoading;
				}
			}
		}

		TextBlock tooltip;

		public override object ToolTip
		{
			get {
				if (assembly.HasLoadError)
					return "Assembly could not be loaded. Click here for details.";

				if (tooltip == null) {
					tooltip = new TextBlock();
					tooltip.Inlines.Add(new Bold(new Run("Name: ")));
					tooltip.Inlines.Add(new Run(assembly.AssemblyDefinition.FullName));
					tooltip.Inlines.Add(new LineBreak());
					tooltip.Inlines.Add(new Bold(new Run("Location: ")));
					tooltip.Inlines.Add(new Run(assembly.FileName));
					tooltip.Inlines.Add(new LineBreak());
					tooltip.Inlines.Add(new Bold(new Run("Architecture: ")));
					tooltip.Inlines.Add(new Run(CSharpLanguage.GetPlatformDisplayName(assembly.AssemblyDefinition.MainModule)));
					string runtimeName = CSharpLanguage.GetRuntimeDisplayName(assembly.AssemblyDefinition.MainModule);
					if (runtimeName != null) {
						tooltip.Inlines.Add(new LineBreak());
						tooltip.Inlines.Add(new Bold(new Run("Runtime: ")));
						tooltip.Inlines.Add(new Run(runtimeName));
					}
				}

				return tooltip;
			}
		}

		public override bool ShowExpander
		{
			get { return !assembly.HasLoadError; }
		}

		void OnAssemblyLoaded(Task<ModuleDef> moduleTask)
		{
			// change from "Loading" icon to final icon
			RaisePropertyChanged("Icon");
			RaisePropertyChanged("ExpandedIcon");
			if (moduleTask.IsFaulted) {
				RaisePropertyChanged("ShowExpander"); // cannot expand assemblies with load error
				// observe the exception so that the Task's finalizer doesn't re-throw it
				try { moduleTask.Wait(); }
				catch (AggregateException) { }
			}
			RaisePropertyChanged("Text");
		}

		readonly Dictionary<TypeDef, TypeTreeNode> typeDict = new Dictionary<TypeDef, TypeTreeNode>();

		protected override void LoadChildren()
		{
			ModuleDef moduleDefinition = assembly.ModuleDefinition;
			Debug.Assert(moduleDefinition != null, "dnSpy crashed on loading");
			if (moduleDefinition == null) {
				// if we crashed on loading, then we don't have any children
				return;
			}

			if (Parent is AssemblyTreeNode || assembly.AssemblyDefinition == null) {
				LoadModuleChildren(moduleDefinition);
			}
			else {
				// Add all modules in this assembly
				foreach (var mod in assembly.AssemblyDefinition.Modules) {
					if (mod == assembly.ModuleDefinition)
						this.Children.Add(new AssemblyTreeNode(assembly));
					else {
						var loadAsm = new LoadedAssembly(AssemblyList, mod);
						this.Children.Add(new AssemblyTreeNode(loadAsm));
					}
				}
			}
		}

		void LoadModuleChildren(ModuleDef moduleDefinition)
		{
			if (moduleDefinition is ModuleDefMD)
				this.Children.Add(new ReferenceFolderTreeNode((ModuleDefMD)moduleDefinition, this));
			if (moduleDefinition.HasResources)
				this.Children.Add(new ResourceListTreeNode(moduleDefinition));
			foreach (NamespaceTreeNode ns in namespaces.Values) {
				ns.Children.Clear();
			}
			foreach (TypeDef type in moduleDefinition.Types.OrderBy(t => t.FullName)) {
				NamespaceTreeNode ns;
				if (!namespaces.TryGetValue(type.Namespace, out ns)) {
					ns = new NamespaceTreeNode(type.Namespace);
					namespaces[type.Namespace] = ns;
				}
				TypeTreeNode node = new TypeTreeNode(type, this);
				typeDict[type] = node;
				ns.Children.Add(node);
			}
			foreach (NamespaceTreeNode ns in namespaces.Values.OrderBy(n => n.Name)) {
				if (ns.Children.Count > 0)
					this.Children.Add(ns);
			}
		}
		
		public override bool CanExpandRecursively {
			get { return true; }
		}

		/// <summary>
		/// Finds the node for a top-level type.
		/// </summary>
		public TypeTreeNode FindTypeNode(TypeDef def)
		{
			if (def == null)
				return null;
			EnsureLazyChildren();
			TypeTreeNode node;
			if (typeDict.TryGetValue(def, out node))
				return node;

			if (!(Parent is AssemblyTreeNode)) {
				foreach (var asmNode in Children.OfType<AssemblyTreeNode>()) {
					node = asmNode.FindTypeNode(def);
					if (node != null)
						return node;
				}
			}
			return null;
		}

		/// <summary>
		/// Finds the node for a namespace.
		/// </summary>
		public NamespaceTreeNode FindNamespaceNode(string namespaceName)
		{
			if (string.IsNullOrEmpty(namespaceName))
				return null;
			EnsureLazyChildren();
			NamespaceTreeNode node;
			if (namespaces.TryGetValue(namespaceName, out node))
				return node;
			else
				return null;
		}
		
		public override bool CanDrag(SharpTreeNode[] nodes)
		{
			return nodes.All(n => n is AssemblyTreeNode);
		}

		public override void StartDrag(DependencyObject dragSource, SharpTreeNode[] nodes)
		{
			DragDrop.DoDragDrop(dragSource, Copy(nodes), DragDropEffects.All);
		}

		public override bool CanDelete()
		{
			return true;
		}

		public override void Delete()
		{
			DeleteCore();
		}

		public override void DeleteCore()
		{
			assembly.AssemblyList.Unload(assembly);
		}

		internal const string DataFormat = "ILSpyAssemblies";

		public override IDataObject Copy(SharpTreeNode[] nodes)
		{
			DataObject dataObject = new DataObject();
			dataObject.SetData(DataFormat, nodes.OfType<AssemblyTreeNode>().Select(n => n.LoadedAssembly.FileName).ToArray());
			return dataObject;
		}

		public override FilterResult Filter(FilterSettings settings)
		{
			if (settings.SearchTermMatches(assembly.ShortName))
				return FilterResult.Match;
			else
				return FilterResult.Recurse;
		}

		public override void Decompile(Language language, ITextOutput output, DecompilationOptions options)
		{
			try {
				assembly.WaitUntilLoaded(); // necessary so that load errors are passed on to the caller
			} catch (AggregateException ex) {
				language.WriteCommentLine(output, assembly.FileName);
				if (ex.InnerException is BadImageFormatException || ex.InnerException is IOException) {
					language.WriteCommentLine(output, "This file does not contain a managed assembly.");
					return;
				} else {
					throw;
				}
			}
			var flags = Parent is AssemblyTreeNode ? DecompileAssemblyFlags.Module : DecompileAssemblyFlags.Assembly;
			if (assembly.AssemblyDefinition == null)
				flags = DecompileAssemblyFlags.Module;
			if (options.FullDecompilation)
				flags = DecompileAssemblyFlags.AssemblyAndModule;
			language.DecompileAssembly(assembly, output, options, flags);
		}

		public override bool Save(DecompilerTextView textView)
		{
			Language language = this.Language;
			if (string.IsNullOrEmpty(language.ProjectFileExtension))
				return false;
			SaveFileDialog dlg = new SaveFileDialog();
			dlg.FileName = DecompilerTextView.CleanUpName(assembly.ShortName) + language.ProjectFileExtension;
			dlg.Filter = language.Name + " project|*" + language.ProjectFileExtension + "|" + language.Name + " single file|*" + language.FileExtension + "|All files|*.*";
			if (dlg.ShowDialog() == true) {
				DecompilationOptions options = new DecompilationOptions();
				options.FullDecompilation = true;
				if (dlg.FilterIndex == 1) {
					options.SaveAsProjectDirectory = Path.GetDirectoryName(dlg.FileName);
					foreach (string entry in Directory.GetFileSystemEntries(options.SaveAsProjectDirectory)) {
						if (!string.Equals(entry, dlg.FileName, StringComparison.OrdinalIgnoreCase)) {
							var result = MessageBox.Show(
								"The directory is not empty. File will be overwritten." + Environment.NewLine +
								"Are you sure you want to continue?",
								"Project Directory not empty",
								MessageBoxButton.YesNo, MessageBoxImage.Question, MessageBoxResult.No);
							if (result == MessageBoxResult.No)
								return true; // don't save, but mark the Save operation as handled
							break;
						}
					}
				}
				textView.SaveToDisk(language, new[] { this }, options, dlg.FileName);
			}
			return true;
		}
	}

	[ExportContextMenuEntryAttribute(Header = "_Remove", Icon = "images/Delete.png")]
	sealed class RemoveAssembly : IContextMenuEntry
	{
		public bool IsVisible(TextViewContext context)
		{
			if (context.SelectedTreeNodes == null)
				return false;
			return context.SelectedTreeNodes.All(n => n is AssemblyTreeNode);
		}

		public bool IsEnabled(TextViewContext context)
		{
			return true;
		}

		public void Execute(TextViewContext context)
		{
			if (context.SelectedTreeNodes == null)
				return;
			foreach (var node in context.SelectedTreeNodes) {
				node.Delete();
			}
		}
	}
}<|MERGE_RESOLUTION|>--- conflicted
+++ resolved
@@ -76,7 +76,6 @@
 
 		public override object Text
 		{
-<<<<<<< HEAD
 			get {
 				if (assembly.ModuleDefinition == null)
 					return HighlightSearchMatch(CleanUpName(assembly.ShortName));
@@ -102,9 +101,6 @@
 				sb.Append(asm.PublicKeyToken.ToString());
 			}
 			return sb.ToString();
-=======
-			get { return HighlightSearchMatch(assembly.Text); }
->>>>>>> cd30641d
 		}
 
 		public override object Icon
