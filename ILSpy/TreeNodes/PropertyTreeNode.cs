--- conflicted
+++ resolved
@@ -30,23 +30,14 @@
 	{
 		readonly PropertyDefinition property;
 		readonly bool isIndexer;
-<<<<<<< HEAD
 
-		public PropertyTreeNode(PropertyDefinition property, bool isIndexer)
-=======
-		
 		public PropertyTreeNode(PropertyDefinition property)
->>>>>>> 7e818a3b
 		{
 			if (property == null)
 				throw new ArgumentNullException("property");
 			this.property = property;
-<<<<<<< HEAD
-			this.isIndexer = isIndexer;
+			this.isIndexer = property.IsIndexer();
 
-=======
-			this.isIndexer = property.IsIndexer();
->>>>>>> 7e818a3b
 			if (property.GetMethod != null)
 				this.Children.Add(new MethodTreeNode(property.GetMethod));
 			if (property.SetMethod != null)
@@ -61,22 +52,13 @@
 		public PropertyDefinition PropertyDefinition {
 			get { return property; }
 		}
-<<<<<<< HEAD
 
 		public override object Text
 		{
-			get { return GetText(property, Language); }
+			get { return GetText(property, Language, isIndexer); }
 		}
 
-		public static object GetText(PropertyDefinition property, Language language)
-=======
-		
-		public override object Text {
-			get { return GetText(property, Language, isIndexer); }
-		}
-		
 		public static object GetText(PropertyDefinition property, Language language, bool? isIndexer = null)
->>>>>>> 7e818a3b
 		{
 			return HighlightSearchMatch(language.FormatPropertyName(property, isIndexer), " : " + language.TypeToString(property.PropertyType, false, property));
 		}
@@ -114,7 +96,6 @@
 
 		private static MethodAttributes GetAttributesOfMostAccessibleMethod(PropertyDefinition property)
 		{
-<<<<<<< HEAD
 			// There should always be at least one method from which to
 			// obtain the result, but the compiler doesn't know this so
 			// initialize the result with a default value
@@ -151,9 +132,6 @@
 			}
 
 			return result;
-=======
-			return (isIndexer ?? property.IsIndexer()) ? Images.Indexer : Images.Property;
->>>>>>> 7e818a3b
 		}
 
 		public override FilterResult Filter(FilterSettings settings)
