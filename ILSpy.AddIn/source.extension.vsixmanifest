﻿<?xml version="1.0" encoding="utf-8"?>
<Vsix Version="1.0.0" xmlns="http://schemas.microsoft.com/developer/vsx-schema/2010">
  <Identifier Id="E423C8E4-E730-47FE-B943-5D0E0E5C7CEB">
    <Name>dnSpy</Name>
    <Author>IC#Code</Author>
<<<<<<< HEAD
    <Version>1.2</Version>
    <Description xml:space="preserve">Integrates the dnSpy decompiler into Visual Studio.</Description>
=======
    <Version>1.3</Version>
    <Description xml:space="preserve">Integrates the ILSpy decompiler into Visual Studio.</Description>
>>>>>>> 2726336b
    <Icon>ILSpy-Large.ico</Icon>
    <License>license.txt</License>
    <!--TODO: <PreviewImage>~200px image</PreviewImage>-->
    <MoreInfoUrl>http://ilspy.net</MoreInfoUrl>
    <Locale>1033</Locale>
    <SupportedFrameworkRuntimeEdition MinVersion="4.0" MaxVersion="6.0"/>
    <SupportedProducts>
      <VisualStudio Version="10.0">
        <Edition>Pro</Edition>
      </VisualStudio>
      <VisualStudio Version="11.0">
        <Edition>Pro</Edition>
      </VisualStudio>
      <VisualStudio Version="12.0">
        <Edition>Pro</Edition>
      </VisualStudio>
      <VisualStudio Version="14.0">
        <Edition>Pro</Edition>
      </VisualStudio>
    </SupportedProducts>
  </Identifier>
  <Content>
    <VsPackage>|%CurrentProject%;PkgdefProjectOutputGroup|</VsPackage>
  </Content>
</Vsix><|MERGE_RESOLUTION|>--- conflicted
+++ resolved
@@ -3,13 +3,8 @@
   <Identifier Id="E423C8E4-E730-47FE-B943-5D0E0E5C7CEB">
     <Name>dnSpy</Name>
     <Author>IC#Code</Author>
-<<<<<<< HEAD
-    <Version>1.2</Version>
+    <Version>1.3</Version>
     <Description xml:space="preserve">Integrates the dnSpy decompiler into Visual Studio.</Description>
-=======
-    <Version>1.3</Version>
-    <Description xml:space="preserve">Integrates the ILSpy decompiler into Visual Studio.</Description>
->>>>>>> 2726336b
     <Icon>ILSpy-Large.ico</Icon>
     <License>license.txt</License>
     <!--TODO: <PreviewImage>~200px image</PreviewImage>-->
