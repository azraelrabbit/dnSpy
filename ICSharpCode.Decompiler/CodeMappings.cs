--- conflicted
+++ resolved
@@ -21,12 +21,7 @@
 using System.Linq;
 using ICSharpCode.Decompiler.ILAst;
 using ICSharpCode.NRefactory;
-<<<<<<< HEAD
-using ICSharpCode.NRefactory.CSharp;
-using dnlib.DotNet;
-=======
 using Mono.Cecil;
->>>>>>> fa2b3927
 
 namespace ICSharpCode.Decompiler
 {
@@ -39,266 +34,16 @@
 		public TextLocation StartLocation { get; set; }
 		public TextLocation EndLocation { get; set; }
 		
-<<<<<<< HEAD
-		/// <summary>
-		/// Gets or sets IL Range offset for the source code line. E.g.: 13-19 &lt;-&gt; 135.
-		/// </summary>
-		public ILRange ILInstructionOffset { get; set; }
-		
-		/// <summary>
-		/// Gets or sets the member mapping this source code mapping belongs to.
-		/// </summary>
-		public MemberMapping MemberMapping { get; set; }
-		
-		/// <summary>
-		/// Retrieves the array that contains the IL range and the missing gaps between ranges.
-		/// </summary>
-		/// <returns>The array representation of the step aranges.</returns>
-		public int[] ToArray(bool isMatch)
-		{
-			var currentList = new List<ILRange>();
-			
-			// add list for the current source code line
-			currentList.Add(ILInstructionOffset);
-
-			return MemberMapping.ToArray(currentList, isMatch);
-		}
-
-		public override string ToString()
-		{
-			return string.Format("{0} {1},{2} - {3},{4}",
-				ILInstructionOffset,
-				StartLocation.Line, StartLocation.Column,
-				EndLocation.Line, EndLocation.Column
-				);
-		}
-	}
-	
-	/// <summary>
-	/// Stores the member information and its source code mappings.
-	/// </summary>
-	public sealed class MemberMapping
-	{
-		IEnumerable<ILRange> invertedList;
-		
-		public MemberMapping(MethodDef method)
-			: this(method, null)
-		{
-		}
-		
-		public MemberMapping(MethodDef method, IEnumerable<ILVariable> localVariables)
-		{
-			this.MemberCodeMappings = new List<SourceCodeMapping>();
-			this.MethodDefinition = method;
-			this.CodeSize = method.Body.GetCodeSize();
-			this.LocalVariables = localVariables;
-		}
-		
-		/// <summary>
-		/// Gets or sets the type of the mapping.
-		/// </summary>
-		public MethodDef MethodDefinition { get; internal set; }
-		
-		/// <summary>
-		/// Gets or sets the code size for the member mapping.
-		/// </summary>
-		public int CodeSize { get; internal set; }
-		
-		/// <summary>
-		/// Gets or sets the source code mappings.
-		/// </summary>
-		public List<SourceCodeMapping> MemberCodeMappings { get; internal set; }
-		
-		/// <summary>
-		/// Gets or sets the local variables.
-		/// </summary>
-		public IEnumerable<ILVariable> LocalVariables { get; internal set; }
-		
-		/// <summary>
-		/// Gets the inverted IL Ranges.<br/>
-		/// E.g.: for (0-9, 11-14, 14-18, 21-25) => (9-11,18-21).
-		/// </summary>
-		/// <returns>IL Range inverted list.</returns>
-		public IEnumerable<ILRange> InvertedList
-		{
-			get {
-				if (invertedList == null) {
-					var list = MemberCodeMappings.ConvertAll<ILRange>(s => s.ILInstructionOffset);
-					invertedList = ILRange.OrderAndJoint(ILRange.Invert(list, CodeSize));
-				}
-				return invertedList;
-			}
-=======
 		public MethodDebugSymbols(MethodDefinition methodDef)
 		{
 			this.CecilMethod = methodDef;
 			this.LocalVariables = new List<ILVariable>();
 			this.SequencePoints = new List<SequencePoint>();
->>>>>>> fa2b3927
-		}
-
-		public int[] ToArray(List<ILRange> currentList, bool isMatch)
-		{
-			if (currentList == null)
-				currentList = new List<ILRange>();
-
-			// add inverted
-			currentList.AddRange(InvertedList);
-
-			if (isMatch) {
-				// if the current list contains the last mapping, add also the last gap
-				var lastInverted = InvertedList.LastOrDefault();
-				if (!lastInverted.IsDefault && lastInverted.From == currentList[currentList.Count - 1].To)
-					currentList.Add(lastInverted);
-			}
-			
-			// set the output
-			var resultList = new List<int>();
-			foreach (var element in ILRange.OrderAndJoint(currentList)) {
-				resultList.Add((int)element.From);
-				resultList.Add((int)element.To);
-			}
-			
-			return resultList.ToArray();
 		}
 	}
 	
 	public class SequencePoint
 	{
-<<<<<<< HEAD
-		/// <summary>
-		/// Gets source code mapping and metadata token based on type name and line number.
-		/// </summary>
-		/// <param name="codeMappings">Code mappings storage.</param>
-		/// <param name="typeName">Member reference name.</param>
-		/// <param name="lineNumber">Line number.</param>
-		/// <param name="columnNumber">Column number or 0 for any column.</param>
-		/// <returns></returns>
-		public static SourceCodeMapping GetInstructionByLineNumber(
-			this MemberMapping codeMapping,
-			int lineNumber,
-			int columnNumber)
-		{
-			if (codeMapping == null)
-				throw new ArgumentException("CodeMappings storage must be valid!");
-			
-			if (columnNumber != 0) {
-				var loc = new TextLocation(lineNumber, columnNumber);
-				foreach (var m in codeMapping.MemberCodeMappings.OrderBy(a => a.ILInstructionOffset.From)) {
-					if (m.StartLocation <= loc && loc <= m.EndLocation)
-						return m;
-				}
-				var list = new List<SourceCodeMapping>(codeMapping.MemberCodeMappings.FindAll(a => a.StartLocation.Line <= lineNumber && lineNumber <= a.EndLocation.Line));
-				list.Sort((a, b) => {
-					var d = GetDist(a.StartLocation, lineNumber, columnNumber).CompareTo(GetDist(b.StartLocation, lineNumber, columnNumber));
-					if (d != 0)
-						return d;
-					return a.ILInstructionOffset.From.CompareTo(b.ILInstructionOffset.From);
-				});
-				if (list.Count > 0)
-					return list[0];
-				return null;
-			}
-			else {
-				SourceCodeMapping map = null;
-				foreach (var m in codeMapping.MemberCodeMappings) {
-					if (lineNumber < m.StartLocation.Line || lineNumber > m.EndLocation.Line)
-						continue;
-					if (map == null || m.ILInstructionOffset.From < map.ILInstructionOffset.From)
-						map = m;
-				}
-				return map;
-			}
-		}
-
-		static int GetDist(TextLocation loc, int line, int column)
-		{
-			int hi = Math.Min(Math.Abs(loc.Line - line), short.MaxValue);
-			int lo = Math.Min(Math.Abs(loc.Column - column), short.MaxValue);
-			return (hi << 16) | lo;
-		}
-		
-		/// <summary>
-		/// Gets a mapping given a type, a token and an IL offset.
-		/// </summary>
-		/// <param name="codeMappings">Code mappings storage.</param>
-		/// <param name="ilOffset">IL offset.</param>
-		/// <param name="isMatch">True, if perfect match.</param>
-		/// <returns>A code mapping.</returns>
-		public static SourceCodeMapping GetInstructionByOffset(
-			this MemberMapping codeMapping,
-			uint ilOffset,
-			out bool isMatch)
-		{
-			isMatch = false;
-			
-			if (codeMapping == null)
-				throw new ArgumentNullException("CodeMappings storage must be valid!");
-			
-			// try find an exact match
-			var map = codeMapping.MemberCodeMappings.Find(m => m.ILInstructionOffset.From <= ilOffset && ilOffset < m.ILInstructionOffset.To);
-			isMatch = map != null;
-			if (map == null) {
-				// get the immediate next one
-				map = codeMapping.MemberCodeMappings.Find(m => m.ILInstructionOffset.From > ilOffset);
-			}
-			
-			return map;
-		}
-
-		/// <summary>
-		/// Gets the source code and type name from metadata token and offset.
-		/// </summary>
-		/// <param name="mapping">Code mapping storage.</param>
-		/// <param name="ilOffset">IL offset.</param>
-		/// <param name="location">Start location</param>
-		/// <param name="endLocation">End location</param>
-		public static bool GetInstructionByTokenAndOffset(
-			this MemberMapping mapping,
-			uint ilOffset,
-			out TextLocation location,
-			out TextLocation endLocation)
-		{
-			MethodDef methodDef;
-			return mapping.GetInstructionByTokenAndOffset(ilOffset, out methodDef, out location, out endLocation);
-		}
-		
-		/// <summary>
-		/// Gets the source code and type name from metadata token and offset.
-		/// </summary>
-		/// <param name="mapping">Code mapping storage.</param>
-		/// <param name="ilOffset">IL offset.</param>
-		/// <param name="methodDef">Method definition.</param>
-		/// <param name="location">Start location</param>
-		/// <param name="endLocation">End location</param>
-		public static bool GetInstructionByTokenAndOffset(
-			this MemberMapping mapping,
-			uint ilOffset,
-			out MethodDef methodDef,
-			out TextLocation location,
-			out TextLocation endLocation)
-		{
-			methodDef = null;
-			
-			if (mapping == null)
-				throw new ArgumentException("CodeMappings storage must be valid!");
-
-			var codeMapping = mapping.MemberCodeMappings.Find(
-				cm => cm.ILInstructionOffset.From <= ilOffset && ilOffset <= cm.ILInstructionOffset.To - 1);
-			if (codeMapping == null) {
-				codeMapping = mapping.MemberCodeMappings.Find(cm => cm.ILInstructionOffset.From > ilOffset);
-				if (codeMapping == null) {
-					location = new TextLocation();
-					endLocation = new TextLocation();
-					return false;
-				}
-			}
-			
-			methodDef = mapping.MethodDefinition;
-			location = codeMapping.StartLocation;
-			endLocation = codeMapping.EndLocation;
-			return true;
-=======
 		public ILRange[] ILRanges { get; set; }
 		public TextLocation StartLocation { get; set; }
 		public TextLocation EndLocation { get; set; }
@@ -307,7 +52,6 @@
 		public override string ToString()
 		{
 			return string.Join(" ", this.ILRanges) + " " + this.StartLocation + "-" + this.EndLocation;
->>>>>>> fa2b3927
 		}
 	}
 }