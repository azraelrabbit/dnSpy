--- conflicted
+++ resolved
@@ -76,13 +76,8 @@
 	/// </summary>
 	public sealed class ReflectionDisassembler
 	{
-<<<<<<< HEAD
-		ITextOutput output;
+		readonly ITextOutput output;
 		readonly DisassemblerOptions options;
-=======
-		readonly ITextOutput output;
-		CancellationToken cancellationToken;
->>>>>>> 2726336b
 		bool isInType; // whether we are currently disassembling a whole type (-> defaultCollapsed for foldings)
 		MethodBodyDisassembler methodBodyDisassembler;
 		IMemberDef currentMember;
@@ -311,15 +306,11 @@
 					output.WriteLine();
 				}
 			}
-			WriteParameterAttributes(0, method.MethodReturnType, method.MethodReturnType);
+			WriteParameterAttributes(0, method.Parameters.ReturnParameter);
 			foreach (var p in method.Parameters) {
-<<<<<<< HEAD
 				if (p.IsHiddenThisParameter)
 					continue;
-				WriteParameterAttributes(p);
-=======
-				WriteParameterAttributes(p.Index + 1, p, p);
->>>>>>> 2726336b
+				WriteParameterAttributes(p.MethodSigIndex + 1, p);
 			}
 			WriteSecurityDeclarations(method);
 			
@@ -933,20 +924,19 @@
 			}
 		}
 		
-<<<<<<< HEAD
 		bool HasParameterAttributes(Parameter p)
 		{
 			return p.ParamDef != null && (p.ParamDef.HasConstant || p.ParamDef.HasCustomAttributes);
 		}
 		
-		void WriteParameterAttributes(Parameter p)
+		void WriteParameterAttributes(int index, Parameter p)
 		{
 			if (!HasParameterAttributes(p))
 				return;
 			output.Write(".param", TextTokenType.ILDirective);
 			output.WriteSpace();
 			output.Write('[', TextTokenType.Operator);
-			output.Write(string.Format("{0}", p.MethodSigIndex + 1), TextTokenType.Number);
+			output.Write(string.Format("{0}", index), TextTokenType.Number);
 			output.Write(']', TextTokenType.Operator);
 			if (p.HasParamDef && p.ParamDef.HasConstant) {
 				output.WriteSpace();
@@ -957,19 +947,6 @@
 			output.WriteLine();
 			if (p.HasParamDef)
 				WriteAttributes(p.ParamDef.CustomAttributes);
-=======
-		void WriteParameterAttributes(int index, IConstantProvider cp, ICustomAttributeProvider cap)
-		{
-			if (!cp.HasConstant && !cap.HasCustomAttributes)
-				return;
-			output.Write(".param [{0}]", index);
-			if (cp.HasConstant) {
-				output.Write(" = ");
-				WriteConstant(cp.Constant);
-			}
-			output.WriteLine();
-			WriteAttributes(cap.CustomAttributes);
->>>>>>> 2726336b
 		}
 		
 		void WriteConstant(object constant)
