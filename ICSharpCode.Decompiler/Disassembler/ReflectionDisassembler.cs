--- conflicted
+++ resolved
@@ -23,13 +23,8 @@
 using System.Text;
 using System.Threading;
 using ICSharpCode.NRefactory;
-<<<<<<< HEAD
 using dnlib.DotNet;
 using dnlib.DotNet.Emit;
-=======
-using Mono.Cecil;
-using Mono.Collections.Generic;
->>>>>>> fa2b3927
 
 namespace ICSharpCode.Decompiler.Disassembler
 {
@@ -163,19 +158,18 @@
 				output.WriteSpace();
 			}
 			
-<<<<<<< HEAD
 			if ((method.Attributes & MethodAttributes.PinvokeImpl) == MethodAttributes.PinvokeImpl) {
 				output.Write("pinvokeimpl", TextTokenType.Keyword);
 				if (method.HasImplMap) {
 					ImplMap info = method.ImplMap;
 					output.Write('(', TextTokenType.Operator);
-					output.Write("\"" + NRefactory.CSharp.CSharpOutputVisitor.ConvertString(info.Module == null ? string.Empty : info.Module.Name.String) + "\"", TextTokenType.String);
+					output.Write("\"" + NRefactory.CSharp.TextWriterTokenWriter.ConvertString(info.Module == null ? string.Empty : info.Module.Name.String) + "\"", TextTokenType.String);
 
 					if (!string.IsNullOrEmpty(info.Name) && info.Name != method.Name) {
 						output.WriteSpace();
 						output.Write("as", TextTokenType.Keyword);
 						output.WriteSpace();
-						output.Write("\"" + NRefactory.CSharp.CSharpOutputVisitor.ConvertString(info.Name) + "\"", TextTokenType.String);
+						output.Write("\"" + NRefactory.CSharp.TextWriterTokenWriter.ConvertString(info.Name) + "\"", TextTokenType.String);
 					}
 
 					if (info.IsNoMangle) {
@@ -223,42 +217,6 @@
 					}
 
 					output.Write(')', TextTokenType.Operator);
-=======
-			if ((method.Attributes & MethodAttributes.PInvokeImpl) == MethodAttributes.PInvokeImpl) {
-				output.Write("pinvokeimpl");
-				if (method.HasPInvokeInfo && method.PInvokeInfo != null) {
-					PInvokeInfo info = method.PInvokeInfo;
-					output.Write("(\"" + NRefactory.CSharp.TextWriterTokenWriter.ConvertString(info.Module.Name) + "\"");
-					
-					if (!string.IsNullOrEmpty(info.EntryPoint) && info.EntryPoint != method.Name)
-						output.Write(" as \"" + NRefactory.CSharp.TextWriterTokenWriter.ConvertString(info.EntryPoint) + "\"");
-					
-					if (info.IsNoMangle)
-						output.Write(" nomangle");
-					
-					if (info.IsCharSetAnsi)
-						output.Write(" ansi");
-					else if (info.IsCharSetAuto)
-						output.Write(" autochar");
-					else if (info.IsCharSetUnicode)
-						output.Write(" unicode");
-					
-					if (info.SupportsLastError)
-						output.Write(" lasterr");
-					
-					if (info.IsCallConvCdecl)
-						output.Write(" cdecl");
-					else if (info.IsCallConvFastcall)
-						output.Write(" fastcall");
-					else if (info.IsCallConvStdCall)
-						output.Write(" stdcall");
-					else if (info.IsCallConvThiscall)
-						output.Write(" thiscall");
-					else if (info.IsCallConvWinapi)
-						output.Write(" winapi");
-					
-					output.Write(')');
->>>>>>> fa2b3927
 				}
 				output.WriteSpace();
 			}
@@ -335,17 +293,11 @@
 			
 			if (method.HasBody) {
 				// create IL code mappings - used in debugger
-<<<<<<< HEAD
-				MemberMapping methodMapping = new MemberMapping(method);
-				methodBodyDisassembler.Disassemble(method, methodMapping);
-				output.AddDebuggerMemberMapping(methodMapping);
-=======
 				MethodDebugSymbols debugSymbols = new MethodDebugSymbols(method);
 				debugSymbols.StartLocation = startLocation;
 				methodBodyDisassembler.Disassemble(method.Body, debugSymbols);
 				debugSymbols.EndLocation = output.Location;
 				output.AddDebugSymbols(debugSymbols);
->>>>>>> fa2b3927
 			}
 			
 			CloseBlock("end of method " + DisassemblerHelpers.Escape(method.DeclaringType.Name) + "::" + DisassemblerHelpers.Escape(method.Name));
@@ -490,14 +442,10 @@
 			output.WriteSpace();
 			if (na.Argument.Value is UTF8String) {
 				// secdecls use special syntax for strings
-<<<<<<< HEAD
 				output.Write("string", TextTokenType.Keyword);
 				output.Write('(', TextTokenType.Operator);
-				output.Write(string.Format("'{0}'", NRefactory.CSharp.CSharpOutputVisitor.ConvertString((UTF8String)na.Argument.Value).Replace("'", "\'")), TextTokenType.String);
+				output.Write(string.Format("'{0}'", NRefactory.CSharp.TextWriterTokenWriter.ConvertString((UTF8String)na.Argument.Value).Replace("'", "\'")), TextTokenType.String);
 				output.Write(')', TextTokenType.Operator);
-=======
-				output.Write("string('{0}')", NRefactory.CSharp.TextWriterTokenWriter.ConvertString((string)na.Argument.Value).Replace("'", "\'"));
->>>>>>> fa2b3927
 			} else {
 				WriteConstant(na.Argument.Value);
 			}
@@ -815,7 +763,7 @@
 						if (sami.IsUserDefinedSubTypeValid) {
 							output.Write(',', TextTokenType.Operator);
 							output.WriteSpace();
-							output.Write("\"" + NRefactory.CSharp.CSharpOutputVisitor.ConvertString(sami.UserDefinedSubType.FullName) + "\"", TextTokenType.String);
+							output.Write("\"" + NRefactory.CSharp.TextWriterTokenWriter.ConvertString(sami.UserDefinedSubType.FullName) + "\"", TextTokenType.String);
 						}
 					}
 					break;
@@ -864,27 +812,19 @@
 					CustomMarshalType cmi = marshalInfo as CustomMarshalType;
 					if (cmi == null)
 						goto default;
-<<<<<<< HEAD
 					output.Write("custom", TextTokenType.Keyword);
 					output.Write('(', TextTokenType.Operator);
-					output.Write(string.Format("\"{0}\"", NRefactory.CSharp.CSharpOutputVisitor.ConvertString(cmi.CustomMarshaler == null ? string.Empty : cmi.CustomMarshaler.FullName)), TextTokenType.String);
+					output.Write(string.Format("\"{0}\"", NRefactory.CSharp.TextWriterTokenWriter.ConvertString(cmi.CustomMarshaler == null ? string.Empty : cmi.CustomMarshaler.FullName)), TextTokenType.String);
 					output.Write(',', TextTokenType.Operator);
 					output.WriteSpace();
-					output.Write(string.Format("\"{0}\"", NRefactory.CSharp.CSharpOutputVisitor.ConvertString(cmi.Cookie)), TextTokenType.String);
+					output.Write(string.Format("\"{0}\"", NRefactory.CSharp.TextWriterTokenWriter.ConvertString(cmi.Cookie)), TextTokenType.String);
 					if (!UTF8String.IsNullOrEmpty(cmi.Guid) || !UTF8String.IsNullOrEmpty(cmi.NativeTypeName)) {
 						output.Write(',', TextTokenType.Operator);
 						output.WriteSpace();
-						output.Write(string.Format("\"{0}\"", NRefactory.CSharp.CSharpOutputVisitor.ConvertString(cmi.Guid)), TextTokenType.String);
+						output.Write(string.Format("\"{0}\"", NRefactory.CSharp.TextWriterTokenWriter.ConvertString(cmi.Guid)), TextTokenType.String);
 						output.Write(',', TextTokenType.Operator);
 						output.WriteSpace();
-						output.Write(string.Format("\"{0}\"", NRefactory.CSharp.CSharpOutputVisitor.ConvertString(cmi.NativeTypeName)), TextTokenType.String);
-=======
-					output.Write("custom(\"{0}\", \"{1}\"",
-					             NRefactory.CSharp.TextWriterTokenWriter.ConvertString(cmi.ManagedType.FullName),
-					             NRefactory.CSharp.TextWriterTokenWriter.ConvertString(cmi.Cookie));
-					if (cmi.Guid != Guid.Empty || !string.IsNullOrEmpty(cmi.UnmanagedType)) {
-						output.Write(", \"{0}\", \"{1}\"", cmi.Guid.ToString(), NRefactory.CSharp.TextWriterTokenWriter.ConvertString(cmi.UnmanagedType));
->>>>>>> fa2b3927
+						output.Write(string.Format("\"{0}\"", NRefactory.CSharp.TextWriterTokenWriter.ConvertString(cmi.NativeTypeName)), TextTokenType.String);
 					}
 					output.Write(')', TextTokenType.Operator);
 					break;
