--- conflicted
+++ resolved
@@ -48,11 +48,7 @@
 			this.options = options;
 		}
 		
-<<<<<<< HEAD
-		public void Disassemble(MethodDef method, MemberMapping methodMapping)
-=======
-		public void Disassemble(MethodBody body, MethodDebugSymbols debugSymbols)
->>>>>>> fa2b3927
+		public void Disassemble(MethodDef method, MethodDebugSymbols methodMapping)
 		{
 			// start writing IL code
 			CilBody body = method.Body;
@@ -96,15 +92,9 @@
 			output.WriteLine();
 			
 			if (detectControlStructure && body.Instructions.Count > 0) {
-<<<<<<< HEAD
 				int index = 0;
 				HashSet<uint> branchTargets = GetBranchTargets(body.Instructions);
-				WriteStructureBody(body, new ILStructure(body), branchTargets, ref index, methodMapping, method.Body.GetCodeSize());
-=======
-				Instruction inst = body.Instructions[0];
-				HashSet<int> branchTargets = GetBranchTargets(body.Instructions);
-				WriteStructureBody(new ILStructure(body), branchTargets, ref inst, debugSymbols, method.Body.CodeSize);
->>>>>>> fa2b3927
+				WriteStructureBody(body, new ILStructure(body), branchTargets, ref index, debugSymbols, method.Body.GetCodeSize());
 			} else {
 				var instructions = method.Body.Instructions;
 				for (int i = 0; i < instructions.Count; i++) {
@@ -114,21 +104,13 @@
 					
 					if (debugSymbols != null) {
 						// add IL code mappings - used in debugger
-<<<<<<< HEAD
 						var next = i + 1 < instructions.Count ? instructions[i + 1] : null;
-						methodMapping.MemberCodeMappings.Add(
+						debugSymbols.MemberCodeMappings.Add(
 							new SourceCodeMapping() {
 								StartLocation = output.Location,
 								EndLocation = output.Location,
 								ILInstructionOffset = new ILRange(inst.Offset, next == null ? (uint)method.Body.GetCodeSize() : next.Offset),
-								MemberMapping = methodMapping
-=======
-						debugSymbols.SequencePoints.Add(
-							new SequencePoint() {
-								StartLocation = output.Location,
-								EndLocation = output.Location,
-								ILRanges = new ILRange[] { new ILRange(inst.Offset, inst.Next == null ? method.Body.CodeSize : inst.Next.Offset) }
->>>>>>> fa2b3927
+								MemberMapping = debugSymbols
 							});
 					}
 					
@@ -209,11 +191,7 @@
 			output.Indent();
 		}
 		
-<<<<<<< HEAD
-		void WriteStructureBody(CilBody body, ILStructure s, HashSet<uint> branchTargets, ref int index, MemberMapping currentMethodMapping, int codeSize)
-=======
-		void WriteStructureBody(ILStructure s, HashSet<int> branchTargets, ref Instruction inst, MethodDebugSymbols debugSymbols, int codeSize)
->>>>>>> fa2b3927
+		void WriteStructureBody(CilBody body, ILStructure s, HashSet<uint> branchTargets, ref int index, MethodDebugSymbols debugSymbols, int codeSize)
 		{
 			bool isFirstInstructionInStructure = true;
 			bool prevInstructionWasBranch = false;
@@ -227,11 +205,7 @@
 				if (childIndex < s.Children.Count && s.Children[childIndex].StartOffset <= offset && offset < s.Children[childIndex].EndOffset) {
 					ILStructure child = s.Children[childIndex++];
 					WriteStructureHeader(child);
-<<<<<<< HEAD
-					WriteStructureBody(body, child, branchTargets, ref index, currentMethodMapping, codeSize);
-=======
-					WriteStructureBody(child, branchTargets, ref inst, debugSymbols, codeSize);
->>>>>>> fa2b3927
+					WriteStructureBody(body, child, branchTargets, ref index, debugSymbols, codeSize);
 					WriteStructureFooter(child);
 				} else {
 					if (!isFirstInstructionInStructure && (prevInstructionWasBranch || branchTargets.Contains(offset))) {
@@ -241,23 +215,14 @@
 					inst.WriteTo(output, options.GetOpCodeDocumentation);
 					
 					// add IL code mappings - used in debugger
-<<<<<<< HEAD
-					if (currentMethodMapping != null) {
+					if (debugSymbols != null) {
 						var next = index + 1 < instructions.Count ? instructions[index + 1] : null;
-						currentMethodMapping.MemberCodeMappings.Add(
+						debugSymbols.MemberCodeMappings.Add(
 							new SourceCodeMapping() {
 								StartLocation = startLocation,
 								EndLocation = output.Location,
 								ILInstructionOffset = new ILRange(inst.Offset, next == null ? (uint)codeSize : next.Offset),
-								MemberMapping = currentMethodMapping
-=======
-					if (debugSymbols != null) {
-						debugSymbols.SequencePoints.Add(
-							new SequencePoint() {
-								StartLocation = startLocation,
-								EndLocation = output.Location,
-								ILRanges = new ILRange[] { new ILRange(inst.Offset, inst.Next == null ? codeSize : inst.Next.Offset) }
->>>>>>> fa2b3927
+								MemberMapping = debugSymbols
 							});
 					}
 					
