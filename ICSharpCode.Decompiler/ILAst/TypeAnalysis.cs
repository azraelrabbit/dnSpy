﻿// Copyright (c) 2011 AlphaSierraPapa for the SharpDevelop Team
// 
// Permission is hereby granted, free of charge, to any person obtaining a copy of this
// software and associated documentation files (the "Software"), to deal in the Software
// without restriction, including without limitation the rights to use, copy, modify, merge,
// publish, distribute, sublicense, and/or sell copies of the Software, and to permit persons
// to whom the Software is furnished to do so, subject to the following conditions:
// 
// The above copyright notice and this permission notice shall be included in all copies or
// substantial portions of the Software.
// 
// THE SOFTWARE IS PROVIDED "AS IS", WITHOUT WARRANTY OF ANY KIND, EXPRESS OR IMPLIED,
// INCLUDING BUT NOT LIMITED TO THE WARRANTIES OF MERCHANTABILITY, FITNESS FOR A PARTICULAR
// PURPOSE AND NONINFRINGEMENT. IN NO EVENT SHALL THE AUTHORS OR COPYRIGHT HOLDERS BE LIABLE
// FOR ANY CLAIM, DAMAGES OR OTHER LIABILITY, WHETHER IN AN ACTION OF CONTRACT, TORT OR
// OTHERWISE, ARISING FROM, OUT OF OR IN CONNECTION WITH THE SOFTWARE OR THE USE OR OTHER
// DEALINGS IN THE SOFTWARE.

using System;
using System.Collections.Generic;
using System.Diagnostics;
using System.Linq;
using dnlib.DotNet;
using dnlib.DotNet.Emit;

namespace ICSharpCode.Decompiler.ILAst
{
	/// <summary>
	/// Assigns C# types to IL expressions.
	/// </summary>
	/// <remarks>
	/// Types are inferred in a bidirectional manner:
	/// The expected type flows from the outside to the inside, the actual inferred type flows from the inside to the outside.
	/// </remarks>
	public class TypeAnalysis
	{
		public static void Run(DecompilerContext context, ILBlock method)
		{
			TypeAnalysis ta = new TypeAnalysis();
			ta.context = context;
			ta.module = context.CurrentMethod.Module;
			ta.corLib = ta.module.CorLibTypes;
			ta.method = method;
			ta.CreateDependencyGraph(method);
			ta.IdentifySingleLoadVariables();
			ta.RunInference();
		}
		
		sealed class ExpressionToInfer
		{
			public ILExpression Expression;
			
			public bool Done;
			
			/// <summary>
			/// Set for assignment expressions that should wait until the variable type is available
			/// from the context where the variable is used.
			/// </summary>
			public ILVariable DependsOnSingleLoad;
			
			/// <summary>
			/// The list variables that are read by this expression.
			/// </summary>
			public List<ILVariable> Dependencies = new List<ILVariable>();
			
			public override string ToString()
			{
				if (Done)
					return "[Done] " + Expression.ToString();
				else
					return Expression.ToString();
			}

		}
		
		DecompilerContext context;
		ICorLibTypes corLib;
		ILBlock method;
		ModuleDef module;
		List<ExpressionToInfer> allExpressions = new List<ExpressionToInfer>();
		DefaultDictionary<ILVariable, List<ExpressionToInfer>> assignmentExpressions = new DefaultDictionary<ILVariable, List<ExpressionToInfer>>(_ => new List<ExpressionToInfer>());
		HashSet<ILVariable> singleLoadVariables = new HashSet<ILVariable>();
		
		#region CreateDependencyGraph
		/// <summary>
		/// Creates the "ExpressionToInfer" instances (=nodes in dependency graph)
		/// </summary>
		/// <remarks>
		/// We are using a dependency graph to ensure that expressions are analyzed in the correct order.
		/// </remarks>
		void CreateDependencyGraph(ILNode node)
		{
			ILCondition cond = node as ILCondition;
			if (cond != null) {
				cond.Condition.ExpectedType = corLib.Boolean;
			}
			ILWhileLoop loop = node as ILWhileLoop;
			if (loop != null && loop.Condition != null) {
				loop.Condition.ExpectedType = corLib.Boolean;
			}
			ILTryCatchBlock.CatchBlock catchBlock = node as ILTryCatchBlock.CatchBlock;
			if (catchBlock != null && catchBlock.ExceptionVariable != null && catchBlock.ExceptionType != null && catchBlock.ExceptionVariable.Type == null) {
				catchBlock.ExceptionVariable.Type = catchBlock.ExceptionType;
			}
			ILExpression expr = node as ILExpression;
			if (expr != null) {
				ExpressionToInfer expressionToInfer = new ExpressionToInfer();
				expressionToInfer.Expression = expr;
				allExpressions.Add(expressionToInfer);
				FindNestedAssignments(expr, expressionToInfer);
				
				if (expr.Code == ILCode.Stloc && expr.Operand is ILVariable && ((ILVariable)expr.Operand).Type == null)
					assignmentExpressions[(ILVariable)expr.Operand].Add(expressionToInfer);
				return;
			}
			foreach (ILNode child in node.GetChildren()) {
				CreateDependencyGraph(child);
			}
		}
		
		void FindNestedAssignments(ILExpression expr, ExpressionToInfer parent)
		{
			foreach (ILExpression arg in expr.Arguments) {
				if (arg.Code == ILCode.Stloc) {
					ExpressionToInfer expressionToInfer = new ExpressionToInfer();
					expressionToInfer.Expression = arg;
					allExpressions.Add(expressionToInfer);
					FindNestedAssignments(arg, expressionToInfer);
					ILVariable v = (ILVariable)arg.Operand;
					if (v.Type == null) {
						assignmentExpressions[v].Add(expressionToInfer);
						// the instruction that consumes the stloc result is handled as if it was reading the variable
						parent.Dependencies.Add(v);
					}
				} else {
					ILVariable v;
					if (arg.Match(ILCode.Ldloc, out v) && v.Type == null) {
						parent.Dependencies.Add(v);
					}
					FindNestedAssignments(arg, parent);
				}
			}
		}
		#endregion
		
		void IdentifySingleLoadVariables()
		{
			// Find all variables that are assigned to exactly a single time:
			var q = from expr in allExpressions
				from v in expr.Dependencies
				group expr by v;
			foreach (var g in q.ToArray()) {
				ILVariable v = g.Key;
				if (g.Count() == 1 && g.Single().Expression.GetSelfAndChildrenRecursive<ILExpression>().Count(e => e.Operand == v) == 1) {
					singleLoadVariables.Add(v);
					// Mark the assignments as dependent on the type from the single load:
					foreach (var assignment in assignmentExpressions[v]) {
						assignment.DependsOnSingleLoad = v;
					}
				}
			}
		}
		
		void RunInference()
		{
			int numberOfExpressionsAlreadyInferred = 0;
			// Two flags that allow resolving cycles:
			bool ignoreSingleLoadDependencies = false;
			bool assignVariableTypesBasedOnPartialInformation = false;
			while (numberOfExpressionsAlreadyInferred < allExpressions.Count) {
				int oldCount = numberOfExpressionsAlreadyInferred;
				foreach (ExpressionToInfer expr in allExpressions) {
					if (!expr.Done && expr.Dependencies.TrueForAll(v => v.Type != null || singleLoadVariables.Contains(v))
					    && (expr.DependsOnSingleLoad == null || expr.DependsOnSingleLoad.Type != null || ignoreSingleLoadDependencies))
					{
						RunInference(expr.Expression);
						expr.Done = true;
						numberOfExpressionsAlreadyInferred++;
					}
				}
				if (numberOfExpressionsAlreadyInferred == oldCount) {
					if (ignoreSingleLoadDependencies) {
						if (assignVariableTypesBasedOnPartialInformation) {
							//throw new InvalidOperationException("Could not infer any expression");
							//TODO: HACK so .NET Native (2014-12-19) System.IO.WinRTFileSystem.OpenAsync() doesn't throw
							numberOfExpressionsAlreadyInferred++;
						}
						else
							assignVariableTypesBasedOnPartialInformation = true;
					} else {
						// We have a cyclic dependency; we'll try if we can resolve it by ignoring single-load dependencies.
						// This can happen if the variable was not actually assigned an expected type by the single-load instruction.
						ignoreSingleLoadDependencies = true;
						continue;
					}
				} else {
					assignVariableTypesBasedOnPartialInformation = false;
					ignoreSingleLoadDependencies = false;
				}
				// Now infer types for variables:
				foreach (var pair in assignmentExpressions) {
					ILVariable v = pair.Key;
					if (v.Type == null && (assignVariableTypesBasedOnPartialInformation ? pair.Value.Any(e => e.Done) : pair.Value.All(e => e.Done))) {
						TypeSig inferredType = null;
						foreach (ExpressionToInfer expr in pair.Value) {
							Debug.Assert(expr.Expression.Code == ILCode.Stloc);
							ILExpression assignedValue = expr.Expression.Arguments.Single();
							if (assignedValue.InferredType != null) {
								if (inferredType == null) {
									inferredType = assignedValue.InferredType;
								} else {
									// pick the common base type
									inferredType = TypeWithMoreInformation(inferredType, assignedValue.InferredType);
								}
							}
						}
						if (inferredType == null)
							inferredType = corLib.Object;
						v.Type = inferredType;
						// Assign inferred type to all the assignments (in case they used different inferred types):
						foreach (ExpressionToInfer expr in pair.Value) {
							expr.Expression.InferredType = inferredType;
							// re-infer if the expected type has changed
							InferTypeForExpression(expr.Expression.Arguments.Single(), inferredType);
						}
					}
				}
			}
		}
		
		void RunInference(ILExpression expr)
		{
			bool anyArgumentIsMissingExpectedType = expr.Arguments.Any(a => a.ExpectedType == null);
			if (expr.InferredType == null || anyArgumentIsMissingExpectedType)
				InferTypeForExpression(expr, expr.ExpectedType, forceInferChildren: anyArgumentIsMissingExpectedType);
			foreach (var arg in expr.Arguments) {
				if (arg.Code != ILCode.Stloc) {
					RunInference(arg);
				}
			}
		}
		
		/// <summary>
		/// Infers the C# type of <paramref name="expr"/>.
		/// </summary>
		/// <param name="expr">The expression</param>
		/// <param name="expectedType">The expected type of the expression</param>
		/// <param name="forceInferChildren">Whether direct children should be inferred even if its not necessary. (does not apply to nested children!)</param>
		/// <returns>The inferred type</returns>
		TypeSig InferTypeForExpression(ILExpression expr, TypeSig expectedType, bool forceInferChildren = false)
		{
			if (expectedType != null && !IsSameType(expr.ExpectedType, expectedType)) {
				expr.ExpectedType = expectedType;
				if (expr.Code != ILCode.Stloc) // stloc is special case and never gets re-evaluated
					forceInferChildren = true;
			}
			if (forceInferChildren || expr.InferredType == null)
				expr.InferredType = DoInferTypeForExpression(expr, expectedType, forceInferChildren);
			return expr.InferredType;
		}
		
		TypeSig DoInferTypeForExpression(ILExpression expr, TypeSig expectedType, bool forceInferChildren = false)
		{
			switch (expr.Code) {
					#region Logical operators
				case ILCode.LogicNot:
					if (forceInferChildren) {
						InferTypeForExpression(expr.Arguments.Single(), corLib.Boolean);
					}
					return corLib.Boolean;
				case ILCode.LogicAnd:
				case ILCode.LogicOr:
					// if Operand is set the logic and/or expression is a custom operator
					// we can deal with it the same as a normal invocation.
					if (expr.Operand != null)
						goto case ILCode.Call;
					if (forceInferChildren) {
						InferTypeForExpression(expr.Arguments[0], corLib.Boolean);
						InferTypeForExpression(expr.Arguments[1], corLib.Boolean);
					}
					return corLib.Boolean;
				case ILCode.TernaryOp:
					if (forceInferChildren) {
						InferTypeForExpression(expr.Arguments[0], corLib.Boolean);
					}
					return InferBinaryArguments(expr.Arguments[1], expr.Arguments[2], expectedType, forceInferChildren);
				case ILCode.NullCoalescing:
					return InferBinaryArguments(expr.Arguments[0], expr.Arguments[1], expectedType, forceInferChildren);
					#endregion
					#region Variable load/store
				case ILCode.Stloc:
					{
						ILVariable v = (ILVariable)expr.Operand;
						if (forceInferChildren) {
							// do not use 'expectedType' in here!
							InferTypeForExpression(expr.Arguments.Single(), v.Type);
						}
						return v.Type;
					}
				case ILCode.Ldloc:
					{
						ILVariable v = (ILVariable)expr.Operand;
						if (v.Type == null && singleLoadVariables.Contains(v)) {
							v.Type = expectedType;
						}
						return v.Type;
					}
				case ILCode.Ldloca:
					{
						ILVariable v = (ILVariable)expr.Operand;
						if (v.Type != null)
							return new ByRefSig(v.Type);
						else
							return null;
					}
					#endregion
					#region Call / NewObj
				case ILCode.Call:
				case ILCode.Callvirt:
				case ILCode.CallGetter:
				case ILCode.CallvirtGetter:
				case ILCode.CallSetter:
				case ILCode.CallvirtSetter:
					{
						IMethod method = expr.Operand as IMethod;
						var parameters = method == null ? null : method.MethodSig.GetParameters();
						if (forceInferChildren && parameters != null && method.MethodSig != null) {
							for (int i = 0; i < expr.Arguments.Count; i++) {
								if (i == 0 && method.MethodSig.HasThis) {
									InferTypeForExpression(expr.Arguments[0], MakeRefIfValueType(method.DeclaringType.ToTypeSig(), expr.GetPrefix(ILCode.Constrained)));
								} else {
									InferTypeForExpression(expr.Arguments[i], SubstituteTypeArgs(parameters[method.MethodSig.HasThis ? i - 1 : i], method: method));
								}
							}
						}
						if (expr.Code == ILCode.CallSetter || expr.Code == ILCode.CallvirtSetter) {
							return SubstituteTypeArgs(parameters.Last(), method: method);
						} else {
							return SubstituteTypeArgs(method.MethodSig.GetRetType(), method: method);
						}
					}
				case ILCode.Newobj:
					{
						IMethod ctor = (IMethod)expr.Operand;
						if (forceInferChildren) {
							var parameters = ctor.MethodSig.GetParameters();
							for (int i = 0; i < parameters.Count; i++) {
								InferTypeForExpression(expr.Arguments[i], SubstituteTypeArgs(parameters[i], null, ctor));
							}
						}
						return ctor.DeclaringType.ToTypeSig();
					}
				case ILCode.InitObject:
				case ILCode.InitCollection:
					return InferTypeForExpression(expr.Arguments[0], expectedType);
				case ILCode.InitializedObject:
					// expectedType should always be known due to the parent method call / property setter
					Debug.Assert(expectedType != null);
					return expectedType;
					#endregion
					#region Load/Store Fields
				case ILCode.Ldfld:
					if (forceInferChildren) {
						InferTypeForExpression(expr.Arguments[0], MakeRefIfValueType(!(expr.Operand is IField) ? null : ((IField)expr.Operand).DeclaringType.ToTypeSig(), expr.GetPrefix(ILCode.Constrained)));
					}
					return GetFieldType(expr.Operand as IField);
				case ILCode.Ldsfld:
					return GetFieldType(expr.Operand as IField);
				case ILCode.Ldflda:
					if (forceInferChildren) {
						InferTypeForExpression(expr.Arguments[0], MakeRefIfValueType(!(expr.Operand is IField) ? null : ((IField)expr.Operand).DeclaringType.ToTypeSig(), expr.GetPrefix(ILCode.Constrained)));
					}
					return new ByRefSig(GetFieldType(expr.Operand as IField));
				case ILCode.Ldsflda:
					return new ByRefSig(GetFieldType(expr.Operand as IField));
				case ILCode.Stfld:
					if (forceInferChildren) {
						InferTypeForExpression(expr.Arguments[0], MakeRefIfValueType(!(expr.Operand is IField) ? null : ((IField)expr.Operand).DeclaringType.ToTypeSig(), expr.GetPrefix(ILCode.Constrained)));
						InferTypeForExpression(expr.Arguments[1], GetFieldType(expr.Operand as IField));
					}
					return GetFieldType(expr.Operand as IField);
				case ILCode.Stsfld:
					if (forceInferChildren)
						InferTypeForExpression(expr.Arguments[0], GetFieldType(expr.Operand as IField));
					return GetFieldType(expr.Operand as IField);
					#endregion
					#region Reference/Pointer instructions
				case ILCode.Ldind_Ref:
					return UnpackPointer(InferTypeForExpression(expr.Arguments[0], null));
				case ILCode.Stind_Ref:
					if (forceInferChildren) {
						TypeSig elementType = UnpackPointer(InferTypeForExpression(expr.Arguments[0], null));
						InferTypeForExpression(expr.Arguments[1], elementType);
					}
					return null;
				case ILCode.Ldobj:
					{
						TypeSig type = ((ITypeDefOrRef)expr.Operand).ToTypeSig();
						var argType = InferTypeForExpression(expr.Arguments[0], null);
						if (argType is PtrSig || argType is ByRefSig) {
							var elementType = argType.Next;
							int infoAmount = GetInformationAmount(elementType);
							if (infoAmount == 1 && GetInformationAmount(type) == 8) {
								// A bool can be loaded from both bytes and sbytes.
								type = elementType;
							}
							if (infoAmount >= 8 && infoAmount <= 64 && infoAmount == GetInformationAmount(type)) {
								// An integer can be loaded as another integer of the same size.
								// For integers smaller than 32 bit, the signs must match (as loading performs sign extension)
								bool? elementTypeIsSigned = IsSigned(elementType);
								bool? typeIsSigned = IsSigned(type);
								if (elementTypeIsSigned != null && typeIsSigned != null) {
									if (infoAmount >= 32 || elementTypeIsSigned == typeIsSigned)
										type = elementType;
								}
							}
						}
						if (argType is PtrSig)
							InferTypeForExpression(expr.Arguments[0], new PtrSig(type));
						else
							InferTypeForExpression(expr.Arguments[0], new ByRefSig(type));
						return type;
					}
				case ILCode.Stobj:
					{
						TypeSig operandType = ((ITypeDefOrRef)expr.Operand).ToTypeSig();
						TypeSig pointerType = InferTypeForExpression(expr.Arguments[0], new ByRefSig(operandType));
						TypeSig elementType;
						if (pointerType is PtrSig)
							elementType = ((PtrSig)pointerType).Next;
						else if (pointerType is ByRefSig)
							elementType = ((ByRefSig)pointerType).Next;
						else
							elementType = null;
						if (elementType != null) {
							// An integer can be stored in any other integer of the same size.
							int infoAmount = GetInformationAmount(elementType);
							if (infoAmount == 1 && GetInformationAmount(operandType) == 8)
								operandType = elementType;
							else if (infoAmount == GetInformationAmount(operandType) && IsSigned(elementType) != null && IsSigned(operandType) != null)
								operandType = elementType;
						}
						if (forceInferChildren) {
							if (pointerType is PtrSig)
								InferTypeForExpression(expr.Arguments[0], new PtrSig(operandType));
							else if (!IsSameType(operandType, (expr.Operand as ITypeDefOrRef).ToTypeSig()))
								InferTypeForExpression(expr.Arguments[0], new ByRefSig(operandType));
							InferTypeForExpression(expr.Arguments[1], operandType);
						}
						return operandType;
					}
				case ILCode.Initobj:
					return null;
				case ILCode.DefaultValue:
					return ((ITypeDefOrRef)expr.Operand).ToTypeSig();
				case ILCode.Localloc:
					if (forceInferChildren) {
<<<<<<< HEAD
						InferTypeForExpression(expr.Arguments[0], corLib.Int32);
=======
						InferTypeForExpression(expr.Arguments[0], null);
>>>>>>> a6979707
					}
					if (expectedType is PtrSig)
						return expectedType;
					else
						return corLib.IntPtr;
				case ILCode.Sizeof:
					return corLib.Int32;
				case ILCode.PostIncrement:
				case ILCode.PostIncrement_Ovf:
				case ILCode.PostIncrement_Ovf_Un:
					{
						TypeSig elementType = UnpackPointer(InferTypeForExpression(expr.Arguments[0], null));
						if (forceInferChildren && elementType != null) {
							// Assign expected type to the child expression
							InferTypeForExpression(expr.Arguments[0], new ByRefSig(elementType));
						}
						return elementType;
					}
				case ILCode.Mkrefany:
					if (forceInferChildren) {
						InferTypeForExpression(expr.Arguments[0], ((ITypeDefOrRef)expr.Operand).ToTypeSig());
					}
					return corLib.TypedReference;
				case ILCode.Refanytype:
					if (forceInferChildren) {
						InferTypeForExpression(expr.Arguments[0], corLib.TypedReference);
					}
					return corLib.GetTypeRef("System", "RuntimeTypeHandle").ToTypeSig();
				case ILCode.Refanyval:
					if (forceInferChildren) {
						InferTypeForExpression(expr.Arguments[0], corLib.TypedReference);
					}
					return new ByRefSig(((ITypeDefOrRef)expr.Operand).ToTypeSig());
				case ILCode.AddressOf:
					{
						TypeSig t = InferTypeForExpression(expr.Arguments[0], UnpackPointer(expectedType));
						return t != null ? new ByRefSig(t) : null;
					}
				case ILCode.ValueOf:
					return GetNullableTypeArgument(InferTypeForExpression(expr.Arguments[0], CreateNullableType(expectedType)));
				case ILCode.NullableOf:
					return CreateNullableType(InferTypeForExpression(expr.Arguments[0], GetNullableTypeArgument(expectedType)));
					#endregion
					#region Arithmetic instructions
				case ILCode.Not: // bitwise complement
				case ILCode.Neg:
					return InferTypeForExpression(expr.Arguments.Single(), expectedType);
				case ILCode.Add:
					return InferArgumentsInAddition(expr, null, expectedType);
				case ILCode.Sub:
					return InferArgumentsInSubtraction(expr, null, expectedType);
				case ILCode.Mul:
				case ILCode.Or:
				case ILCode.And:
				case ILCode.Xor:
					return InferArgumentsInBinaryOperator(expr, null, expectedType);
				case ILCode.Add_Ovf:
					return InferArgumentsInAddition(expr, true, expectedType);
				case ILCode.Sub_Ovf:
					return InferArgumentsInSubtraction(expr, true, expectedType);
				case ILCode.Mul_Ovf:
				case ILCode.Div:
				case ILCode.Rem:
					return InferArgumentsInBinaryOperator(expr, true, expectedType);
				case ILCode.Add_Ovf_Un:
					return InferArgumentsInAddition(expr, false, expectedType);
				case ILCode.Sub_Ovf_Un:
					return InferArgumentsInSubtraction(expr, false, expectedType);
				case ILCode.Mul_Ovf_Un:
				case ILCode.Div_Un:
				case ILCode.Rem_Un:
					return InferArgumentsInBinaryOperator(expr, false, expectedType);
				case ILCode.Shl:
					if (forceInferChildren)
						InferTypeForExpression(expr.Arguments[1], corLib.Int32);
					if (expectedType != null && (
						expectedType.ElementType == ElementType.I4 || expectedType.ElementType == ElementType.U4 ||
						expectedType.ElementType == ElementType.I8 || expectedType.ElementType == ElementType.U8)
					   )
						return NumericPromotion(InferTypeForExpression(expr.Arguments[0], expectedType));
					else
						return NumericPromotion(InferTypeForExpression(expr.Arguments[0], null));
				case ILCode.Shr:
				case ILCode.Shr_Un:
					{
						if (forceInferChildren)
							InferTypeForExpression(expr.Arguments[1], corLib.Int32);
						TypeSig type = NumericPromotion(InferTypeForExpression(expr.Arguments[0], null));
						if (type == null)
							return null;
						TypeSig expectedInputType = null;
						switch (type.GetElementType()) {
							case ElementType.I4:
								if (expr.Code == ILCode.Shr_Un)
									expectedInputType = corLib.UInt32;
								break;
							case ElementType.U4:
								if (expr.Code == ILCode.Shr)
									expectedInputType = corLib.Int32;
								break;
							case ElementType.I8:
								if (expr.Code == ILCode.Shr_Un)
									expectedInputType = corLib.UInt64;
								break;
							case ElementType.U8:
								if (expr.Code == ILCode.Shr)
									expectedInputType = corLib.UInt64;
								break;
						}
						if (expectedInputType != null) {
							InferTypeForExpression(expr.Arguments[0], expectedInputType);
							return expectedInputType;
						} else {
							return type;
						}
					}
				case ILCode.CompoundAssignment:
					{
						var op = expr.Arguments[0];
						if (op.Code == ILCode.NullableOf) op = op.Arguments[0].Arguments[0];
						var varType = InferTypeForExpression(op.Arguments[0], null);
						if (forceInferChildren) {
							InferTypeForExpression(expr.Arguments[0], varType);
						}
						return varType;
					}
					#endregion
					#region Constant loading instructions
				case ILCode.Ldnull:
					return corLib.Object;
				case ILCode.Ldstr:
					return corLib.String;
				case ILCode.Ldftn:
				case ILCode.Ldvirtftn:
					return corLib.IntPtr;
				case ILCode.Ldc_I4:
					if (expectedType.GetElementType() == ElementType.Boolean && ((int)expr.Operand == 0 || (int)expr.Operand == 1))
						return corLib.Boolean;
					if (expectedType is PtrSig && (int)expr.Operand == 0)
						return expectedType;
					if (IsIntegerOrEnum(expectedType) && OperandFitsInType(expectedType, (int)expr.Operand))
						return expectedType;
					else
						return corLib.Int32;
				case ILCode.Ldc_I8:
					if (expectedType is PtrSig && (long)expr.Operand == 0)
						return expectedType;
					if (IsIntegerOrEnum(expectedType) && GetInformationAmount(expectedType) >= NativeInt)
						return expectedType;
					else
						return corLib.Int64;
				case ILCode.Ldc_R4:
					return corLib.Single;
				case ILCode.Ldc_R8:
					return corLib.Double;
				case ILCode.Ldc_Decimal:
					return corLib.GetTypeRef("System", "Decimal").ToTypeSig();
				case ILCode.Ldtoken:
					if (expr.Operand is ITypeDefOrRef)
						return corLib.GetTypeRef("System", "RuntimeTypeHandle").ToTypeSig();
					else if (expr.Operand is IField && ((IField)expr.Operand).FieldSig != null)
						return corLib.GetTypeRef("System", "RuntimeFieldHandle").ToTypeSig();
					else
						return corLib.GetTypeRef("System", "RuntimeMethodHandle").ToTypeSig();
				case ILCode.Arglist:
					return corLib.GetTypeRef("System", "RuntimeArgumentHandle").ToTypeSig();
					#endregion
					#region Array instructions
				case ILCode.Newarr:
					if (forceInferChildren) {
						var lengthType = InferTypeForExpression(expr.Arguments.Single(), null);
						if (new SigComparer().Equals(lengthType, corLib.IntPtr)) {
							lengthType = corLib.Int64;
						} else if (new SigComparer().Equals(lengthType, corLib.UIntPtr)) {
							lengthType = corLib.UInt64;
						} else if (!new SigComparer().Equals(lengthType, corLib.UInt32) && !new SigComparer().Equals(lengthType, corLib.Int64) && !new SigComparer().Equals(lengthType, corLib.UInt64)) {
							lengthType = corLib.Int32;
						}
						if (forceInferChildren) {
							InferTypeForExpression(expr.Arguments.Single(), lengthType);
						}
					}
					return new SZArraySig(((ITypeDefOrRef)expr.Operand).ToTypeSig());
				case ILCode.InitArray:
					var operandSig = ((ITypeDefOrRef)expr.Operand).ToTypeSig();
					if (forceInferChildren)
					{
						foreach (ILExpression arg in expr.Arguments)
							InferTypeForExpression(arg, operandSig.Next);
					}
					return operandSig;
				case ILCode.Ldlen:
					return corLib.Int32;
				case ILCode.Ldelem_U1:
				case ILCode.Ldelem_U2:
				case ILCode.Ldelem_U4:
				case ILCode.Ldelem_I1:
				case ILCode.Ldelem_I2:
				case ILCode.Ldelem_I4:
				case ILCode.Ldelem_I8:
				case ILCode.Ldelem_R4:
				case ILCode.Ldelem_R8:
				case ILCode.Ldelem_I:
				case ILCode.Ldelem_Ref:
					{
						SZArraySig arrayType = InferTypeForExpression(expr.Arguments[0], null) as SZArraySig;
						if (forceInferChildren) {
							InferTypeForExpression(expr.Arguments[1], corLib.Int32);
						}
						return arrayType != null ? arrayType.Next : null;
					}
				case ILCode.Ldelem:
					if (forceInferChildren) {
						InferTypeForExpression(expr.Arguments[1], corLib.Int32);
					}
					return ((ITypeDefOrRef)expr.Operand).ToTypeSig();
				case ILCode.Ldelema:
					{
						SZArraySig arrayType = InferTypeForExpression(expr.Arguments[0], null) as SZArraySig;
						if (forceInferChildren)
							InferTypeForExpression(expr.Arguments[1], corLib.Int32);
						return arrayType != null ? new ByRefSig(arrayType.Next) : null;
					}
				case ILCode.Stelem_I:
				case ILCode.Stelem_I1:
				case ILCode.Stelem_I2:
				case ILCode.Stelem_I4:
				case ILCode.Stelem_I8:
				case ILCode.Stelem_R4:
				case ILCode.Stelem_R8:
				case ILCode.Stelem_Ref:
				case ILCode.Stelem:
					{
						SZArraySig arrayType = InferTypeForExpression(expr.Arguments[0], null) as SZArraySig;
						if (forceInferChildren) {
							InferTypeForExpression(expr.Arguments[1], corLib.Int32);
							if (arrayType != null) {
								InferTypeForExpression(expr.Arguments[2], arrayType.Next);
							}
						}
						return arrayType != null ? arrayType.Next : null;
					}
					#endregion
					#region Conversion instructions
				case ILCode.Conv_I1:
				case ILCode.Conv_Ovf_I1:
				case ILCode.Conv_Ovf_I1_Un:
					return HandleConversion(8, true, expr.Arguments[0], expectedType, corLib.SByte);
				case ILCode.Conv_I2:
				case ILCode.Conv_Ovf_I2:
				case ILCode.Conv_Ovf_I2_Un:
					return HandleConversion(16, true, expr.Arguments[0], expectedType, corLib.Int16);
				case ILCode.Conv_I4:
				case ILCode.Conv_Ovf_I4:
				case ILCode.Conv_Ovf_I4_Un:
					return HandleConversion(32, true, expr.Arguments[0], expectedType, corLib.Int32);
				case ILCode.Conv_I8:
				case ILCode.Conv_Ovf_I8:
				case ILCode.Conv_Ovf_I8_Un:
					return HandleConversion(64, true, expr.Arguments[0], expectedType, corLib.Int64);
				case ILCode.Conv_U1:
				case ILCode.Conv_Ovf_U1:
				case ILCode.Conv_Ovf_U1_Un:
					return HandleConversion(8, false, expr.Arguments[0], expectedType, corLib.Byte);
				case ILCode.Conv_U2:
				case ILCode.Conv_Ovf_U2:
				case ILCode.Conv_Ovf_U2_Un:
					return HandleConversion(16, false, expr.Arguments[0], expectedType, corLib.UInt16);
				case ILCode.Conv_U4:
				case ILCode.Conv_Ovf_U4:
				case ILCode.Conv_Ovf_U4_Un:
					return HandleConversion(32, false, expr.Arguments[0], expectedType, corLib.UInt32);
				case ILCode.Conv_U8:
				case ILCode.Conv_Ovf_U8:
				case ILCode.Conv_Ovf_U8_Un:
					return HandleConversion(64, false, expr.Arguments[0], expectedType, corLib.UInt64);
				case ILCode.Conv_I:
				case ILCode.Conv_Ovf_I:
				case ILCode.Conv_Ovf_I_Un:
					return HandleConversion(NativeInt, true, expr.Arguments[0], expectedType, corLib.IntPtr);
				case ILCode.Conv_U:
				case ILCode.Conv_Ovf_U:
				case ILCode.Conv_Ovf_U_Un:
					return HandleConversion(NativeInt, false, expr.Arguments[0], expectedType, corLib.UIntPtr);
				case ILCode.Conv_R4:
					if (forceInferChildren) {
						InferTypeForExpression(expr.Arguments[0], corLib.Single);
					}
					return corLib.Single;
				case ILCode.Conv_R8:
					if (forceInferChildren) {
						InferTypeForExpression(expr.Arguments[0], corLib.Double);
					}
					return corLib.Double;
				case ILCode.Conv_R_Un:
					return (expectedType != null  && expectedType.ElementType == ElementType.R4) ? corLib.Single : corLib.Double;
				case ILCode.Castclass:
				case ILCode.Unbox_Any:
					return ((ITypeDefOrRef)expr.Operand).ToTypeSig();
				case ILCode.Unbox:
					return new ByRefSig(((ITypeDefOrRef)expr.Operand).ToTypeSig());
				case ILCode.Isinst:
					{
						// isinst performs the equivalent of a cast only for reference types;
						// value types still need to be unboxed after an isinst instruction
						TypeSig tr = ((ITypeDefOrRef)expr.Operand).ToTypeSig();
						return DnlibExtensions.IsValueType(tr) ? corLib.Object : tr;
					}
				case ILCode.Box:
					{
						var tr = ((ITypeDefOrRef)expr.Operand).ToTypeSig();
						if (forceInferChildren)
							InferTypeForExpression(expr.Arguments.Single(), tr);
						return DnlibExtensions.IsValueType(tr) ? corLib.Object : tr;
					}
					#endregion
					#region Comparison instructions
				case ILCode.Ceq:
				case ILCode.Cne:
					if (forceInferChildren)
						InferArgumentsInBinaryOperator(expr, null, null);
					return corLib.Boolean;
				case ILCode.Clt:
				case ILCode.Cgt:
				case ILCode.Cle:
				case ILCode.Cge:
					if (forceInferChildren)
						InferArgumentsInBinaryOperator(expr, true, null);
					return corLib.Boolean;
				case ILCode.Clt_Un:
				case ILCode.Cgt_Un:
				case ILCode.Cle_Un:
				case ILCode.Cge_Un:
					if (forceInferChildren)
						InferArgumentsInBinaryOperator(expr, false, null);
					return corLib.Boolean;
					#endregion
					#region Branch instructions
				case ILCode.Brtrue:
					if (forceInferChildren)
						InferTypeForExpression(expr.Arguments.Single(), corLib.Boolean);
					return null;
				case ILCode.Br:
				case ILCode.Leave:
				case ILCode.Endfinally:
				case ILCode.Switch:
				case ILCode.Throw:
				case ILCode.Rethrow:
				case ILCode.LoopOrSwitchBreak:
				case ILCode.LoopContinue:
				case ILCode.YieldBreak:
					return null;
				case ILCode.Ret:
					if (forceInferChildren && expr.Arguments.Count == 1) {
						TypeSig returnType = context.CurrentMethod.ReturnType;
						if (context.CurrentMethodIsAsync && returnType != null && returnType.Namespace == "System.Threading.Tasks") {
							if (returnType.TypeName == "Task") {
								returnType = corLib.Void;
							} else if (returnType.TypeName == "Task`1" && returnType.IsGenericInstanceType) {
								returnType = ((GenericInstSig)returnType).GenericArguments[0];
							}
						}
						InferTypeForExpression(expr.Arguments[0], returnType);
					}
					return null;
				case ILCode.YieldReturn:
					if (forceInferChildren) {
						GenericInstSig genericType = context.CurrentMethod.ReturnType as GenericInstSig;
						if (genericType != null) { // IEnumerable<T> or IEnumerator<T>
							InferTypeForExpression(expr.Arguments[0], genericType.GenericArguments[0]);
						} else { // non-generic IEnumerable or IEnumerator
							InferTypeForExpression(expr.Arguments[0], corLib.Object);
						}
					}
					return null;
				case ILCode.Await:
					{
						TypeSig taskType = InferTypeForExpression(expr.Arguments[0], null);
						if (taskType != null && taskType.TypeName == "Task`1" && taskType.IsGenericInstanceType && taskType.Namespace == "System.Threading.Tasks") {
							return ((GenericInstSig)taskType).GenericArguments[0];
						}
						return null;
					}
					#endregion
				case ILCode.Pop:
					return null;
				case ILCode.Wrap:
				case ILCode.Dup:
					{
						var arg = expr.Arguments.Single();
						return arg.ExpectedType = InferTypeForExpression(arg, expectedType);
					}
				default:
					Debug.WriteLine("Type Inference: Can't handle " + expr.Code.GetName());
					return null;
			}
		}
		
		/// <summary>
		/// Wraps 'type' in a ByReferenceType if it is a value type. If a constrained prefix is specified,
		/// returns the constrained type wrapped in a ByReferenceType.
		/// </summary>
		TypeSig MakeRefIfValueType(TypeSig type, ILExpressionPrefix constrainedPrefix)
		{
			if (constrainedPrefix != null)
				return new ByRefSig((constrainedPrefix.Operand as ITypeDefOrRef).ToTypeSig());
			if (DnlibExtensions.IsValueType(type))
				return new ByRefSig(type);
			else
				return type;
		}
		
		/// <summary>
		/// Promotes primitive types smaller than int32 to int32.
		/// </summary>
		/// <remarks>
		/// Always promotes to signed int32.
		/// </remarks>
		TypeSig NumericPromotion(TypeSig type)
		{
			if (type == null)
				return null;
			switch (type.ElementType) {
				case ElementType.I1:
				case ElementType.I2:
				case ElementType.U1:
				case ElementType.U2:
					return corLib.Int32;
				default:
					return type;
			}
		}
		
		TypeSig HandleConversion(int targetBitSize, bool targetSigned, ILExpression arg, TypeSig expectedType, TypeSig targetType)
		{
			if (targetBitSize >= NativeInt && expectedType is PtrSig) {
				InferTypeForExpression(arg, expectedType);
				return expectedType;
			}
			TypeSig argType = InferTypeForExpression(arg, null);
			if (targetBitSize >= NativeInt && argType is ByRefSig) {
				// conv instructions on managed references mean that the GC should stop tracking them, so they become pointers:
				PtrSig ptrType = new PtrSig(((ByRefSig)argType).Next);
				InferTypeForExpression(arg, ptrType);
				return ptrType;
			} else if (targetBitSize >= NativeInt && argType is PtrSig) {
				return argType;
			}
			TypeSig resultType = (GetInformationAmount(expectedType) == targetBitSize && IsSigned(expectedType) == targetSigned) ? expectedType : targetType;
			arg.ExpectedType = resultType; // store the expected type in the argument so that AstMethodBodyBuilder will insert a cast
			return resultType;
		}
		
		public static TypeSig GetFieldType(IField field)
		{
			return SubstituteTypeArgs(field == null || field.FieldSig == null ? null : field.FieldSig.Type.RemoveModifiers(), field == null ? null : field.DeclaringType.ToTypeSig());
		}
		
		public static TypeSig SubstituteTypeArgs(TypeSig type, TypeSig typeContext = null, IMethod method = null)
		{
			IList<TypeSig> typeArgs = null, methodArgs = null;

			if (typeContext == null)
				typeContext = method.DeclaringType.ToTypeSig();

			if (typeContext is GenericInstSig)
				typeArgs = ((GenericInstSig)typeContext).GenericArguments;

			MethodSpec ms = method as MethodSpec;
			if (ms != null && ms.GenericInstMethodSig != null)
				methodArgs = ms.GenericInstMethodSig.GenericArguments;

			return GenericArgumentResolver.Resolve(type, typeArgs, methodArgs);
		}
		
		static TypeSig UnpackPointer(TypeSig pointerOrManagedReference)
		{
			ByRefSig refType = pointerOrManagedReference as ByRefSig;
			if (refType != null)
				return refType.Next;
			PtrSig ptrType = pointerOrManagedReference as PtrSig;
			if (ptrType != null)
				return ptrType.Next;
			return null;
		}

		static TypeSig GetNullableTypeArgument(TypeSig type)
		{
			var t = type as GenericInstSig;
			return IsNullableType(t) ? t.GenericArguments[0] : type;
		}

		TypeSig CreateNullableType(TypeSig type)
		{
			if (type == null) return null;
			var t = new GenericInstSig((ClassOrValueTypeSig)corLib.GetTypeRef("System", "Nullable`1").ToTypeSig());
			t.GenericArguments.Add(type);
			return t;
		}
		
		TypeSig InferArgumentsInBinaryOperator(ILExpression expr, bool? isSigned, TypeSig expectedType)
		{
			return InferBinaryArguments(expr.Arguments[0], expr.Arguments[1], expectedType);
		}
		
		TypeSig InferArgumentsInAddition(ILExpression expr, bool? isSigned, TypeSig expectedType)
		{
			ILExpression left = expr.Arguments[0];
			ILExpression right = expr.Arguments[1];
			TypeSig leftPreferred = DoInferTypeForExpression(left, expectedType);
			if (leftPreferred is PtrSig) {
				left.InferredType = left.ExpectedType = leftPreferred;
<<<<<<< HEAD
				InferTypeForExpression(right, corLib.IntPtr);
=======
				InferTypeForExpression(right, null);
>>>>>>> a6979707
				return leftPreferred;
			}
			if (IsEnum(leftPreferred)) {
				//E+U=E
				left.InferredType = left.ExpectedType = leftPreferred;
				InferTypeForExpression(right, GetEnumUnderlyingType(leftPreferred));
				return leftPreferred;
			}
<<<<<<< HEAD
			TypeSig rightPreferred = DoInferTypeForExpression(right, expectedType);
			if (rightPreferred is PtrSig) {
				InferTypeForExpression(left, corLib.IntPtr);
=======
			TypeReference rightPreferred = DoInferTypeForExpression(right, expectedType);
			if (rightPreferred is PointerType) {
				InferTypeForExpression(left, null);
>>>>>>> a6979707
				right.InferredType = right.ExpectedType = rightPreferred;
				return rightPreferred;
			}
			if (IsEnum(rightPreferred)) {
				//U+E=E
				right.InferredType = right.ExpectedType = rightPreferred;
				InferTypeForExpression(left, GetEnumUnderlyingType(rightPreferred));
				return rightPreferred;
			}
			return InferBinaryArguments(left, right, expectedType, leftPreferred: leftPreferred, rightPreferred: rightPreferred);
		}
		
		TypeSig InferArgumentsInSubtraction(ILExpression expr, bool? isSigned, TypeSig expectedType)
		{
			ILExpression left = expr.Arguments[0];
			ILExpression right = expr.Arguments[1];
			TypeSig leftPreferred = DoInferTypeForExpression(left, expectedType);
			if (leftPreferred is PtrSig) {
				left.InferredType = left.ExpectedType = leftPreferred;
<<<<<<< HEAD
				InferTypeForExpression(right, corLib.IntPtr);
=======
				InferTypeForExpression(right, null);
>>>>>>> a6979707
				return leftPreferred;
			}
			if (IsEnum(leftPreferred)) {
				if (expectedType != null && IsEnum(expectedType)) {
					// E-U=E
					left.InferredType = left.ExpectedType = leftPreferred;
					InferTypeForExpression(right, GetEnumUnderlyingType(leftPreferred));
					return leftPreferred;
				} else {
					// E-E=U
					left.InferredType = left.ExpectedType = leftPreferred;
					InferTypeForExpression(right, leftPreferred);
					return GetEnumUnderlyingType(leftPreferred);
				}
			}
			return InferBinaryArguments(left, right, expectedType, leftPreferred: leftPreferred);
		}

		TypeSig InferBinaryArguments(ILExpression left, ILExpression right, TypeSig expectedType, bool forceInferChildren = false, TypeSig leftPreferred = null, TypeSig rightPreferred = null)
		{
			if (leftPreferred == null) leftPreferred = DoInferTypeForExpression(left, expectedType, forceInferChildren);
			if (rightPreferred == null) rightPreferred = DoInferTypeForExpression(right, expectedType, forceInferChildren);
			if (IsSameType(leftPreferred, rightPreferred)) {
				return left.InferredType = right.InferredType = left.ExpectedType = right.ExpectedType = leftPreferred;
			} else if (IsSameType(rightPreferred, DoInferTypeForExpression(left, rightPreferred, forceInferChildren))) {
				return left.InferredType = right.InferredType = left.ExpectedType = right.ExpectedType = rightPreferred;
			} else if (IsSameType(leftPreferred, DoInferTypeForExpression(right, leftPreferred, forceInferChildren))) {
				// re-infer the left expression with the preferred type to reset any conflicts caused by the rightPreferred type
				DoInferTypeForExpression(left, leftPreferred, forceInferChildren);
				return left.InferredType = right.InferredType = left.ExpectedType = right.ExpectedType = leftPreferred;
			} else {
				left.ExpectedType = right.ExpectedType = TypeWithMoreInformation(leftPreferred, rightPreferred);
				left.InferredType = DoInferTypeForExpression(left, left.ExpectedType, forceInferChildren);
				right.InferredType = DoInferTypeForExpression(right, right.ExpectedType, forceInferChildren);
				return left.ExpectedType;
			}
		}
		
		TypeSig TypeWithMoreInformation(TypeSig leftPreferred, TypeSig rightPreferred)
		{
			int left = GetInformationAmount(leftPreferred);
			int right = GetInformationAmount(rightPreferred);
			if (left < right) {
				return rightPreferred;
			} else if (left > right) {
				return leftPreferred;
			} else {
				// TODO
				return leftPreferred;
			}
		}
		
		/// <summary>
		/// Information amount used for IntPtr.
		/// </summary>
		public const int NativeInt = 33; // treat native int as between int32 and int64
		
		/// <summary>
		/// Gets the underlying type, if the specified type is an enum.
		/// Otherwise, returns null.
		/// </summary>
		public static TypeSig GetEnumUnderlyingType(TypeSig enumType)
		{
			// unfortunately we cannot rely on enumType.IsValueType here - it's not set when the instruction operand is a typeref (as opposed to a typespec)
			if (enumType != null && !IsArrayPointerOrReference(enumType)) {
				// value type might be an enum
				TypeDef typeDef = enumType.Resolve();
				if (typeDef != null && typeDef.IsEnum) {
					return typeDef.GetEnumUnderlyingType();
				}
			}
			return null;
		}
		
		public static int GetInformationAmount(TypeSig type)
		{
			type = GetEnumUnderlyingType(type) ?? type;
			if (type == null)
				return 0;
			switch (type.ElementType) {
				case ElementType.Void:
					return 0;
				case ElementType.Boolean:
					return 1;
				case ElementType.I1:
				case ElementType.U1:
					return 8;
				case ElementType.Char:
				case ElementType.I2:
				case ElementType.U2:
					return 16;
				case ElementType.I4:
				case ElementType.U4:
				case ElementType.R4:
					return 32;
				case ElementType.I8:
				case ElementType.U8:
				case ElementType.R8:
					return 64;
				case ElementType.I:
				case ElementType.U:
					return NativeInt;
				default:
					return 100; // we consider structs/objects to have more information than any primitives
			}
		}
		
		public static bool IsIntegerOrEnum(TypeSig type)
		{
			return IsSigned(type) != null;
		}

		public static bool IsEnum(TypeSig type)
		{
			// Arrays/Pointers/ByReference resolve to their element type, but we don't want to consider those to be enums
			// However, GenericInstanceTypes, ModOpts etc. should be considered enums.
			if (type == null || IsArrayPointerOrReference(type))
				return false;
			var typeSig = type.RemovePinnedAndModifiers();
			TypeDef typeDef = typeSig.Resolve();
			return typeDef != null && typeDef.IsEnum;
		}
		
		static bool? IsSigned(TypeSig type)
		{
			type = GetEnumUnderlyingType(type) ?? type;
			if (type == null)
				return null;
			switch (type.ElementType) {
				case ElementType.I1:
				case ElementType.I2:
				case ElementType.I4:
				case ElementType.I8:
				case ElementType.I:
					return true;
				case ElementType.U1:
				case ElementType.Char:
				case ElementType.U2:
				case ElementType.U4:
				case ElementType.U8:
				case ElementType.U:
					return false;
				default:
					return null;
			}
		}
		
		static bool OperandFitsInType(TypeSig type, int num)
		{
			type = GetEnumUnderlyingType(type) ?? type;
			switch (type.GetElementType()) {
				case ElementType.I1:
					return sbyte.MinValue <= num && num <= sbyte.MaxValue;
				case ElementType.I2:
					return short.MinValue <= num && num <= short.MaxValue;
				case ElementType.U1:
					return byte.MinValue <= num && num <= byte.MaxValue;
				case ElementType.Char:
					return char.MinValue <= num && num <= char.MaxValue;
				case ElementType.U2:
					return ushort.MinValue <= num && num <= ushort.MaxValue;
				default:
					return true;
			}
		}
		
		static bool IsArrayPointerOrReference(TypeSig type)
		{
			while (type != null) {
				if (type is ArraySigBase || type is PtrSig || type is ByRefSig)
					return true;
				type = type.Next;
			}
			return false;
		}

		internal static bool IsNullableType(TypeSig type)
		{
			TypeDefOrRefSig sig = type as TypeDefOrRefSig;
			if (sig != null)
				return sig.TypeDefOrRef != null && sig.TypeDefOrRef.Name == "Nullable`1" && sig.TypeDefOrRef.Namespace == "System";
			else
				return type is GenericInstSig && IsNullableType(((GenericInstSig)type).GenericType);
		}
		
		public static TypeCode GetTypeCode(TypeSig type)
		{
			if (type == null)
				return TypeCode.Empty;
			switch (type.ElementType) {
				case ElementType.Boolean:
					return TypeCode.Boolean;
				case ElementType.Char:
					return TypeCode.Char;
				case ElementType.I1:
					return TypeCode.SByte;
				case ElementType.U1:
					return TypeCode.Byte;
				case ElementType.I2:
					return TypeCode.Int16;
				case ElementType.U2:
					return TypeCode.UInt16;
				case ElementType.I4:
					return TypeCode.Int32;
				case ElementType.U4:
					return TypeCode.UInt32;
				case ElementType.I8:
					return TypeCode.Int64;
				case ElementType.U8:
					return TypeCode.UInt64;
				case ElementType.R4:
					return TypeCode.Single;
				case ElementType.R8:
					return TypeCode.Double;
				case ElementType.String:
					return TypeCode.String;
				default:
					return TypeCode.Object;
			}
		}
		
		/// <summary>
		/// Clears the type inference data on the method.
		/// </summary>
		public static void Reset(ILBlock method)
		{
			foreach (ILExpression expr in method.GetSelfAndChildrenRecursive<ILExpression>()) {
				expr.InferredType = null;
				expr.ExpectedType = null;
				ILVariable v = expr.Operand as ILVariable;
				if (v != null && v.IsGenerated)
					v.Type = null;
			}
		}
		
		public static bool IsSameType(IType type1, IType type2)
		{
			if (type1 == type2)
				return true;
			if (type1 == null || type2 == null)
				return false;
			return new SigComparer().Equals(type1, type2);
		}
	}
}<|MERGE_RESOLUTION|>--- conflicted
+++ resolved
@@ -455,11 +455,7 @@
 					return ((ITypeDefOrRef)expr.Operand).ToTypeSig();
 				case ILCode.Localloc:
 					if (forceInferChildren) {
-<<<<<<< HEAD
-						InferTypeForExpression(expr.Arguments[0], corLib.Int32);
-=======
 						InferTypeForExpression(expr.Arguments[0], null);
->>>>>>> a6979707
 					}
 					if (expectedType is PtrSig)
 						return expectedType;
@@ -972,11 +968,7 @@
 			TypeSig leftPreferred = DoInferTypeForExpression(left, expectedType);
 			if (leftPreferred is PtrSig) {
 				left.InferredType = left.ExpectedType = leftPreferred;
-<<<<<<< HEAD
-				InferTypeForExpression(right, corLib.IntPtr);
-=======
 				InferTypeForExpression(right, null);
->>>>>>> a6979707
 				return leftPreferred;
 			}
 			if (IsEnum(leftPreferred)) {
@@ -985,15 +977,9 @@
 				InferTypeForExpression(right, GetEnumUnderlyingType(leftPreferred));
 				return leftPreferred;
 			}
-<<<<<<< HEAD
 			TypeSig rightPreferred = DoInferTypeForExpression(right, expectedType);
 			if (rightPreferred is PtrSig) {
-				InferTypeForExpression(left, corLib.IntPtr);
-=======
-			TypeReference rightPreferred = DoInferTypeForExpression(right, expectedType);
-			if (rightPreferred is PointerType) {
 				InferTypeForExpression(left, null);
->>>>>>> a6979707
 				right.InferredType = right.ExpectedType = rightPreferred;
 				return rightPreferred;
 			}
@@ -1013,11 +999,7 @@
 			TypeSig leftPreferred = DoInferTypeForExpression(left, expectedType);
 			if (leftPreferred is PtrSig) {
 				left.InferredType = left.ExpectedType = leftPreferred;
-<<<<<<< HEAD
-				InferTypeForExpression(right, corLib.IntPtr);
-=======
 				InferTypeForExpression(right, null);
->>>>>>> a6979707
 				return leftPreferred;
 			}
 			if (IsEnum(leftPreferred)) {
