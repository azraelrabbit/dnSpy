// Copyright (c) 2011 AlphaSierraPapa for the SharpDevelop Team
// 
// Permission is hereby granted, free of charge, to any person obtaining a copy of this
// software and associated documentation files (the "Software"), to deal in the Software
// without restriction, including without limitation the rights to use, copy, modify, merge,
// publish, distribute, sublicense, and/or sell copies of the Software, and to permit persons
// to whom the Software is furnished to do so, subject to the following conditions:
// 
// The above copyright notice and this permission notice shall be included in all copies or
// substantial portions of the Software.
// 
// THE SOFTWARE IS PROVIDED "AS IS", WITHOUT WARRANTY OF ANY KIND, EXPRESS OR IMPLIED,
// INCLUDING BUT NOT LIMITED TO THE WARRANTIES OF MERCHANTABILITY, FITNESS FOR A PARTICULAR
// PURPOSE AND NONINFRINGEMENT. IN NO EVENT SHALL THE AUTHORS OR COPYRIGHT HOLDERS BE LIABLE
// FOR ANY CLAIM, DAMAGES OR OTHER LIABILITY, WHETHER IN AN ACTION OF CONTRACT, TORT OR
// OTHERWISE, ARISING FROM, OUT OF OR IN CONNECTION WITH THE SOFTWARE OR THE USE OR OTHER
// DEALINGS IN THE SOFTWARE.

using System;
using System.Collections.Generic;
using System.Diagnostics;
using System.IO;
using System.Linq;
using System.Text;
using ICSharpCode.Decompiler;
using ICSharpCode.Decompiler.Disassembler;
using ICSharpCode.NRefactory.Utils;
using ICSharpCode.NRefactory;
using dnlib.DotNet;
using dnlib.DotNet.Emit;
using Mono.CSharp;

namespace ICSharpCode.Decompiler.ILAst
{
	public abstract class ILNode
	{
		public readonly List<ILRange> ILRanges = new List<ILRange>(1);

		public virtual List<ILRange> EndILRanges {
			get { return ILRanges; }
		}
		public virtual IEnumerable<ILRange> AllILRanges {
			get { return ILRanges; }
		}

		public bool HasEndILRanges {
			get { return ILRanges != EndILRanges; }
		}

		public bool WritesNewLine {
			get { return !(this is ILLabel || this is ILExpression || this is ILSwitch.CaseBlock); }
		}

		public virtual bool SafeToAddToEndILRanges {
			get { return false; }
		}

		public IEnumerable<ILRange> GetSelfAndChildrenRecursiveILRanges()
		{
			return GetSelfAndChildrenRecursive<ILNode>().SelectMany(e => e.AllILRanges);
		}

		public List<T> GetSelfAndChildrenRecursive<T>(Func<T, bool> predicate = null) where T: ILNode
		{
			List<T> result = new List<T>(16);
			AccumulateSelfAndChildrenRecursive(result, predicate);
			return result;
		}
		
		void AccumulateSelfAndChildrenRecursive<T>(List<T> list, Func<T, bool> predicate) where T:ILNode
		{
			// Note: RemoveEndFinally depends on self coming before children
			T thisAsT = this as T;
			if (thisAsT != null && (predicate == null || predicate(thisAsT)))
				list.Add(thisAsT);
			foreach (ILNode node in this.GetChildren()) {
				if (node != null)
					node.AccumulateSelfAndChildrenRecursive(list, predicate);
			}
		}
		
		public virtual IEnumerable<ILNode> GetChildren()
		{
			yield break;
		}
		
		public override string ToString()
		{
			StringWriter w = new StringWriter();
			WriteTo(new PlainTextOutput(w), null);
			return w.ToString().Replace("\r\n", "; ");
		}
		
		public abstract void WriteTo(ITextOutput output, MemberMapping memberMapping);

		protected void UpdateMemberMapping(MemberMapping memberMapping, TextLocation startLoc, TextLocation endLoc, IEnumerable<ILRange> ranges)
		{
			if (memberMapping == null)
				return;
			foreach (var range in ILRange.OrderAndJoint(ranges)) {
				memberMapping.MemberCodeMappings.Add(new SourceCodeMapping {
					StartLocation = startLoc,
					EndLocation = endLoc,
					ILInstructionOffset = range,
					MemberMapping = memberMapping
				});
			}
		}

		protected void WriteHiddenStart(ITextOutput output, MemberMapping memberMapping, IEnumerable<ILRange> extraIlRanges = null)
		{
			var location = output.Location;
			output.WriteLeftBrace();
			var ilr = new List<ILRange>(ILRanges);
			if (extraIlRanges != null)
				ilr.AddRange(extraIlRanges);
			UpdateMemberMapping(memberMapping, location, output.Location, ilr);
			output.WriteLine();
			output.Indent();
		}

		protected void WriteHiddenEnd(ITextOutput output, MemberMapping memberMapping)
		{
			output.Unindent();
			var location = output.Location;
			output.WriteRightBrace();
			UpdateMemberMapping(memberMapping, location, output.Location, EndILRanges);
			output.WriteLine();
		}
	}
	
	public abstract class ILBlockBase: ILNode
	{
		public List<ILNode> Body;
		public List<ILRange> endILRanges = new List<ILRange>(1);

		public override List<ILRange> EndILRanges {
			get { return endILRanges; }
		}
		public override IEnumerable<ILRange> AllILRanges {
			get {
				foreach (var ilr in ILRanges)
					yield return ilr;
				foreach (var ilr in endILRanges)
					yield return ilr;
			}
		}

		public override bool SafeToAddToEndILRanges {
			get { return true; }
		}

		public ILBlockBase()
		{
			this.Body = new List<ILNode>();
		}

		public ILBlockBase(params ILNode[] body)
		{
			this.Body = new List<ILNode>(body);
		}

		public ILBlockBase(List<ILNode> body)
		{
			this.Body = body;
		}

		public override IEnumerable<ILNode> GetChildren()
		{
			return this.Body;
		}
		
		public override void WriteTo(ITextOutput output, MemberMapping memberMapping)
		{
			WriteTo(output, memberMapping, null);
		}

		internal void WriteTo(ITextOutput output, MemberMapping memberMapping, IEnumerable<ILRange> ilRanges)
		{
			WriteHiddenStart(output, memberMapping, ilRanges);
			foreach(ILNode child in this.GetChildren()) {
				child.WriteTo(output, memberMapping);
				if (!child.WritesNewLine)
					output.WriteLine();
			}
			WriteHiddenEnd(output, memberMapping);
		}
	}
	
	public class ILBlock: ILBlockBase
	{
		public ILExpression EntryGoto;
		
		public ILBlock(params ILNode[] body) : base(body)
		{
		}
		
		public ILBlock(List<ILNode> body) : base(body)
		{
		}
		
		public override IEnumerable<ILNode> GetChildren()
		{
			if (this.EntryGoto != null)
				yield return this.EntryGoto;
			foreach(ILNode child in this.Body) {
				yield return child;
			}
		}
	}
	
	public class ILBasicBlock: ILBlockBase
	{
		// Body has to start with a label and end with unconditional control flow
	}
	
	public class ILLabel: ILNode
	{
		public string Name;

		public override bool SafeToAddToEndILRanges {
			get { return true; }
		}

		public override void WriteTo(ITextOutput output, MemberMapping memberMapping)
		{
			var location = output.Location;
			output.WriteDefinition(Name, this, TextTokenType.Label);
			output.Write(':', TextTokenType.Operator);
			UpdateMemberMapping(memberMapping, location, output.Location, ILRanges);
		}
	}
	
	public class ILTryCatchBlock: ILNode
	{
		public class CatchBlock: ILBlock
		{
			public bool IsFilter;
			public TypeSig ExceptionType;
			public ILVariable ExceptionVariable;
			public List<ILRange> StlocILRanges = new List<ILRange>(1);

			public override IEnumerable<ILRange> AllILRanges {
				get {
					foreach (var ilr in base.AllILRanges)
						yield return ilr;
					foreach (var ilr in StlocILRanges)
						yield return ilr;
				}
			}

			public CatchBlock()
			{
			}

			public CatchBlock(List<ILNode> body)
			{
				this.Body = body;
				if (body.Count > 0 && body[0].Match(ILCode.Pop))
					StlocILRanges.AddRange(body[0].GetSelfAndChildrenRecursiveILRanges());
			}
			
			public override void WriteTo(ITextOutput output, MemberMapping memberMapping)
			{
				var startLoc = output.Location;
				if (IsFilter) {
					output.Write("filter", TextTokenType.Keyword);
					output.WriteSpace();
					output.WriteReference(ExceptionVariable.Name, ExceptionVariable, TextTokenType.Local);
				}
				else if (ExceptionType != null) {
					output.Write("catch", TextTokenType.Keyword);
					output.WriteSpace();
					output.WriteReference(ExceptionType.FullName, ExceptionType, TextTokenHelper.GetTextTokenType(ExceptionType));
					if (ExceptionVariable != null) {
						output.WriteSpace();
						output.WriteReference(ExceptionVariable.Name, ExceptionVariable, TextTokenType.Local);
					}
				}
				else {
					output.Write("handler", TextTokenType.Keyword);
					output.WriteSpace();
					output.WriteReference(ExceptionVariable.Name, ExceptionVariable, TextTokenType.Local);
				}
				UpdateMemberMapping(memberMapping, startLoc, output.Location, StlocILRanges);
				output.WriteSpace();
				base.WriteTo(output, memberMapping);
			}
		}
		public class FilterILBlock: CatchBlock
		{
			public FilterILBlock()
			{
				IsFilter = true;
			}

			public CatchBlock HandlerBlock;
			
			public override void WriteTo(ITextOutput output, MemberMapping memberMapping)
			{
				base.WriteTo(output, memberMapping);
				HandlerBlock.WriteTo(output, memberMapping);
			}
		}
		
		public ILBlock          TryBlock;
		public List<CatchBlock> CatchBlocks;
		public ILBlock          FinallyBlock;
		public ILBlock          FaultBlock;
		public FilterILBlock    FilterBlock;
		
		public override IEnumerable<ILNode> GetChildren()
		{
			if (this.TryBlock != null)
				yield return this.TryBlock;
			foreach (var catchBlock in this.CatchBlocks) {
				yield return catchBlock;
			}
			if (this.FaultBlock != null)
				yield return this.FaultBlock;
			if (this.FinallyBlock != null)
				yield return this.FinallyBlock;
			if (this.FilterBlock != null) {
				yield return this.FilterBlock;
				yield return this.FilterBlock.HandlerBlock;
			}
		}
		
		public override void WriteTo(ITextOutput output, MemberMapping memberMapping)
		{
			output.Write(".try", TextTokenType.Keyword);
			output.WriteSpace();
			TryBlock.WriteTo(output, memberMapping, ILRanges);
			foreach (CatchBlock block in CatchBlocks) {
				block.WriteTo(output, memberMapping);
			}
			if (FaultBlock != null) {
				output.Write("fault", TextTokenType.Keyword);
				output.WriteSpace();
				FaultBlock.WriteTo(output, memberMapping);
			}
			if (FinallyBlock != null) {
				output.Write("finally", TextTokenType.Keyword);
				output.WriteSpace();
				FinallyBlock.WriteTo(output, memberMapping);
			}
			if (FilterBlock != null) {
				output.Write("filter", TextTokenType.Keyword);
				output.WriteSpace();
				FilterBlock.WriteTo(output, memberMapping);
			}
		}
	}
	
	public class ILVariable
	{
		public string Name;
		public bool   IsGenerated;
		public TypeSig Type;
		public Local OriginalVariable;
		public dnlib.DotNet.Parameter OriginalParameter;
		
		public bool IsPinned {
			get { return OriginalVariable != null && OriginalVariable.Type is PinnedSig; }
		}
		
		public bool IsParameter {
			get { return OriginalParameter != null; }
		}
		
		public override string ToString()
		{
			return Name;
		}
	}
	
<<<<<<< HEAD
	public struct ILRange : IEquatable<ILRange>
	{
		readonly uint from, to;
		public uint From {
			get { return from; }
		}
		public uint To {	// Exlusive
			get { return to; }
		}

		public static bool operator ==(ILRange a, ILRange b)
		{
			return a.Equals(b);
		}

		public static bool operator !=(ILRange a, ILRange b)
		{
			return !a.Equals(b);
		}

		public bool IsDefault {
			get { return from == 0 && to == 0; }
		}

		public ILRange(uint from, uint to)
		{
			this.from = from;
			this.to = to;
		}

		public bool Equals(ILRange other)
		{
			return from == other.from && to == other.to;
		}

		public override bool Equals(object obj)
		{
			if (!(obj is ILRange))
				return false;
			return Equals((ILRange)obj);
		}

		public override int GetHashCode()
		{
			return (int)(((from << 16) | from >> 32) | to);
=======
	public struct ILRange
	{
		public readonly int From;
		public readonly int To;   // Exlusive
		
		public ILRange(int @from, int to)
		{
			this.From = @from;
			this.To = to;
>>>>>>> fa2b3927
		}
		
		public override string ToString()
		{
<<<<<<< HEAD
			return string.Format("{0}-{1}", from.ToString("X"), to.ToString("X"));
=======
			return string.Format("{0:X2}-{1:X2}", From, To);
>>>>>>> fa2b3927
		}
		
		public static List<ILRange> OrderAndJoin(IEnumerable<ILRange> input)
		{
			if (input == null)
				throw new ArgumentNullException("Input is null!");
			
<<<<<<< HEAD
			List<ILRange> ranges = ranges = input.ToList();
			ranges.Sort((a, b) => a.from.CompareTo(b.from));
			for (int i = 0; i < ranges.Count - 1; ) {
				ILRange curr = ranges[i];
				ILRange next = ranges[i + 1];
				// Merge consequtive ranges if they intersect
				if (curr.from <= next.from && next.from <= curr.to) {
					ranges[i] = new ILRange(curr.from, Math.Max(curr.to, next.to));
					ranges.RemoveAt(i + 1);
				} else {
					i++;
=======
			List<ILRange> result = new List<ILRange>();
			foreach(ILRange curr in input.OrderBy(r => r.From)) {
				if (result.Count > 0) {
					// Merge consequtive ranges if possible
					ILRange last = result[result.Count - 1];
					if (curr.From <= last.To) {
						result[result.Count - 1] = new ILRange(last.From, Math.Max(last.To, curr.To));
						continue;
					}
>>>>>>> fa2b3927
				}
				result.Add(curr);
			}
			return result;
		}
		
		public static List<ILRange> Invert(IEnumerable<ILRange> input, int codeSize)
		{
			if (input == null)
				throw new ArgumentNullException("Input is null!");
			
			if (codeSize <= 0)
				throw new ArgumentException("Code size must be grater than 0");
			
			List<ILRange> ordered = OrderAndJoin(input);
			List<ILRange> result = new List<ILRange>(ordered.Count + 1);
			if (ordered.Count == 0) {
<<<<<<< HEAD
				yield return new ILRange(0, (uint)codeSize);
			} else {
				// Gap before the first element
				if (ordered.First().from != 0)
					yield return new ILRange(0, ordered.First().from);
				
				// Gaps between elements
				for (int i = 0; i < ordered.Count - 1; i++)
					yield return new ILRange(ordered[i].to, ordered[i + 1].from);
				
				// Gap after the last element
				Debug.Assert(ordered.Last().to <= codeSize);
				if (ordered.Last().to != codeSize)
					yield return new ILRange(ordered.Last().to, (uint)codeSize);
=======
				result.Add(new ILRange(0, codeSize));
			} else {
				// Gap before the first element
				if (ordered.First().From != 0)
					result.Add(new ILRange(0, ordered.First().From));
				
				// Gaps between elements
				for (int i = 0; i < ordered.Count - 1; i++)
					result.Add(new ILRange(ordered[i].To, ordered[i + 1].From));
				
				// Gap after the last element
				Debug.Assert(ordered.Last().To <= codeSize);
				if (ordered.Last().To != codeSize)
					result.Add(new ILRange(ordered.Last().To, codeSize));
>>>>>>> fa2b3927
			}
			return result;
		}
	}
	
	public class ILExpressionPrefix
	{
		public readonly ILCode Code;
		public readonly object Operand;
		
		public ILExpressionPrefix(ILCode code, object operand = null)
		{
			this.Code = code;
			this.Operand = operand;
		}
	}
	
	public class ILExpression : ILNode
	{
		public ILCode Code { get; set; }
		public object Operand { get; set; }
		public List<ILExpression> Arguments { get; set; }
		public ILExpressionPrefix[] Prefixes { get; set; }
		
		public TypeSig ExpectedType { get; set; }
		public TypeSig InferredType { get; set; }

		public override bool SafeToAddToEndILRanges {
			get { return true; }
		}
		
		public static readonly object AnyOperand = new object();
		
		public ILExpression(ILCode code, object operand, List<ILExpression> args)
		{
			if (operand is ILExpression)
				throw new ArgumentException("operand");
			
			this.Code = code;
			this.Operand = operand;
			this.Arguments = new List<ILExpression>(args);
		}
		
		public ILExpression(ILCode code, object operand, params ILExpression[] args)
		{
			if (operand is ILExpression)
				throw new ArgumentException("operand");
			
			this.Code = code;
			this.Operand = operand;
			this.Arguments = new List<ILExpression>(args);
		}
		
		public void AddPrefix(ILExpressionPrefix prefix)
		{
			ILExpressionPrefix[] arr = this.Prefixes;
			if (arr == null)
				arr = new ILExpressionPrefix[1];
			else
				Array.Resize(ref arr, arr.Length + 1);
			arr[arr.Length - 1] = prefix;
			this.Prefixes = arr;
		}
		
		public ILExpressionPrefix GetPrefix(ILCode code)
		{
			var prefixes = this.Prefixes;
			if (prefixes != null) {
				foreach (ILExpressionPrefix p in prefixes) {
					if (p.Code == code)
						return p;
				}
			}
			return null;
		}
		
		public override IEnumerable<ILNode> GetChildren()
		{
			return Arguments;
		}
		
		public bool IsBranch()
		{
			return this.Operand is ILLabel || this.Operand is ILLabel[];
		}
		
		public IEnumerable<ILLabel> GetBranchTargets()
		{
			if (this.Operand is ILLabel) {
				return new ILLabel[] { (ILLabel)this.Operand };
			} else if (this.Operand is ILLabel[]) {
				return (ILLabel[])this.Operand;
			} else {
				return new ILLabel[] { };
			}
		}
		
		public override void WriteTo(ITextOutput output, MemberMapping memberMapping)
		{
			var startLoc = output.Location;
			if (Operand is ILVariable && ((ILVariable)Operand).IsGenerated) {
				if (Code == ILCode.Stloc && this.InferredType == null) {
					output.WriteReference(((ILVariable)Operand).Name, Operand, ((ILVariable)Operand).IsParameter ? TextTokenType.Parameter : TextTokenType.Local);
					output.WriteSpace();
					output.Write('=', TextTokenType.Operator);
					output.WriteSpace();
					Arguments.First().WriteTo(output, null);
					UpdateMemberMapping(memberMapping, startLoc, output.Location, this.GetSelfAndChildrenRecursiveILRanges());
					return;
				} else if (Code == ILCode.Ldloc) {
					output.WriteReference(((ILVariable)Operand).Name, Operand, ((ILVariable)Operand).IsParameter ? TextTokenType.Parameter : TextTokenType.Local);
					if (this.InferredType != null) {
						output.Write(':', TextTokenType.Operator);
						this.InferredType.WriteTo(output, ILNameSyntax.ShortTypeName);
						if (this.ExpectedType != null && this.ExpectedType.FullName != this.InferredType.FullName) {
							output.Write('[', TextTokenType.Operator);
							output.Write("exp", TextTokenType.Keyword);
							output.Write(':', TextTokenType.Operator);
							this.ExpectedType.WriteTo(output, ILNameSyntax.ShortTypeName);
							output.Write(']', TextTokenType.Operator);
						}
					}
					UpdateMemberMapping(memberMapping, startLoc, output.Location, this.GetSelfAndChildrenRecursiveILRanges());
					return;
				}
			}
			
			if (this.Prefixes != null) {
				foreach (var prefix in this.Prefixes) {
					output.Write(prefix.Code.GetName() + ".", TextTokenType.OpCode);
					output.WriteSpace();
				}
			}
			
			output.Write(Code.GetName(), TextTokenType.OpCode);
			if (this.InferredType != null) {
				output.Write(':', TextTokenType.Operator);
				this.InferredType.WriteTo(output, ILNameSyntax.ShortTypeName);
				if (this.ExpectedType != null && this.ExpectedType.FullName != this.InferredType.FullName) {
					output.Write('[', TextTokenType.Operator);
					output.Write("exp", TextTokenType.Keyword);
					output.Write(':', TextTokenType.Operator);
					this.ExpectedType.WriteTo(output, ILNameSyntax.ShortTypeName);
					output.Write(']', TextTokenType.Operator);
				}
			} else if (this.ExpectedType != null) {
				output.Write('[', TextTokenType.Operator);
				output.Write("exp", TextTokenType.Keyword);
				output.Write(':', TextTokenType.Operator);
				this.ExpectedType.WriteTo(output, ILNameSyntax.ShortTypeName);
				output.Write(']', TextTokenType.Operator);
			}
			output.Write('(', TextTokenType.Operator);
			bool first = true;
			if (Operand != null) {
				if (Operand is ILLabel) {
					output.WriteReference(((ILLabel)Operand).Name, Operand, TextTokenType.Label);
				} else if (Operand is ILLabel[]) {
					ILLabel[] labels = (ILLabel[])Operand;
					for (int i = 0; i < labels.Length; i++) {
						if (i > 0) {
							output.Write(',', TextTokenType.Operator);
							output.WriteSpace();
						}
						output.WriteReference(labels[i].Name, labels[i], TextTokenType.Label);
					}
				} else if (Operand is IMethod && (Operand as IMethod).MethodSig != null) {
					IMethod method = (IMethod)Operand;
					if (method.DeclaringType != null) {
						method.DeclaringType.WriteTo(output, ILNameSyntax.ShortTypeName);
						output.Write("::", TextTokenType.Operator);
					}
					output.WriteReference(method.Name, method, TextTokenHelper.GetTextTokenType(method));
				} else if (Operand is IField) {
					IField field = (IField)Operand;
					field.DeclaringType.WriteTo(output, ILNameSyntax.ShortTypeName);
					output.Write("::", TextTokenType.Operator);
					output.WriteReference(field.Name, field, TextTokenHelper.GetTextTokenType(field));
				} else if (Operand is ILVariable) {
					var ilvar = (ILVariable)Operand;
					output.WriteReference(ilvar.Name, Operand, ilvar.IsParameter ? TextTokenType.Parameter : TextTokenType.Local);
				} else {
					DisassemblerHelpers.WriteOperand(output, Operand);
				}
				first = false;
			}
			foreach (ILExpression arg in this.Arguments) {
				if (!first) {
					output.Write(',', TextTokenType.Operator);
					output.WriteSpace();
				}
				arg.WriteTo(output, null);
				first = false;
			}
			output.Write(')', TextTokenType.Operator);
			UpdateMemberMapping(memberMapping, startLoc, output.Location, this.GetSelfAndChildrenRecursiveILRanges());
		}
	}
	
	public class ILWhileLoop : ILNode
	{
		public ILExpression Condition;
		public ILBlock      BodyBlock;
		
		public override IEnumerable<ILNode> GetChildren()
		{
			if (this.Condition != null)
				yield return this.Condition;
			if (this.BodyBlock != null)
				yield return this.BodyBlock;
		}
		
		public override void WriteTo(ITextOutput output, MemberMapping memberMapping)
		{
			var startLoc = output.Location;
			output.Write("loop", TextTokenType.Keyword);
			output.WriteSpace();
			output.Write('(', TextTokenType.Operator);
			if (this.Condition != null)
				this.Condition.WriteTo(output, null);
			output.Write(')', TextTokenType.Operator);
			var ilRanges = new List<ILRange>(ILRanges);
			if (this.Condition != null)
				ilRanges.AddRange(this.Condition.GetSelfAndChildrenRecursiveILRanges());
			UpdateMemberMapping(memberMapping, startLoc, output.Location, ilRanges);
			output.WriteSpace();
			this.BodyBlock.WriteTo(output, memberMapping);
		}
	}
	
	public class ILCondition : ILNode
	{
		public ILExpression Condition;
		public ILBlock TrueBlock;   // Branch was taken
		public ILBlock FalseBlock;  // Fall-though
		
		public override IEnumerable<ILNode> GetChildren()
		{
			if (this.Condition != null)
				yield return this.Condition;
			if (this.TrueBlock != null)
				yield return this.TrueBlock;
			if (this.FalseBlock != null)
				yield return this.FalseBlock;
		}
		
		public override void WriteTo(ITextOutput output, MemberMapping memberMapping)
		{
			var startLoc = output.Location;
			output.Write("if", TextTokenType.Keyword);
			output.WriteSpace();
			output.Write('(', TextTokenType.Operator);
			Condition.WriteTo(output, null);
			output.Write(')', TextTokenType.Operator);
			var ilRanges = new List<ILRange>(ILRanges);
			ilRanges.AddRange(Condition.GetSelfAndChildrenRecursiveILRanges());
			UpdateMemberMapping(memberMapping, startLoc, output.Location, ilRanges);
			output.WriteSpace();
			TrueBlock.WriteTo(output, memberMapping);
			if (FalseBlock != null) {
				output.Write("else", TextTokenType.Keyword);
				output.WriteSpace();
				FalseBlock.WriteTo(output, memberMapping);
			}
		}
	}
	
	public class ILSwitch: ILNode
	{
		public class CaseBlock: ILBlock
		{
			public List<int> Values;  // null for the default case
			
			public override void WriteTo(ITextOutput output, MemberMapping memberMapping)
			{
				if (this.Values != null) {
					foreach (int i in this.Values) {
						output.Write("case", TextTokenType.Keyword);
						output.WriteSpace();
						output.Write(string.Format("{0}", i), TextTokenType.Number);
						output.WriteLine(":", TextTokenType.Operator);
					}
				} else {
					output.Write("default", TextTokenType.Keyword);
					output.WriteLine(":", TextTokenType.Operator);
				}
				output.Indent();
				base.WriteTo(output, memberMapping);
				output.Unindent();
			}
		}
		
		public ILExpression Condition;
		public List<CaseBlock> CaseBlocks = new List<CaseBlock>();
		public List<ILRange> endILRanges = new List<ILRange>(1);

		public override List<ILRange> EndILRanges {
			get { return endILRanges; }
		}
		public override IEnumerable<ILRange> AllILRanges {
			get {
				foreach (var ilr in ILRanges)
					yield return ilr;
				foreach (var ilr in endILRanges)
					yield return ilr;
			}
		}

		public override bool SafeToAddToEndILRanges {
			get { return true; }
		}
		
		public override IEnumerable<ILNode> GetChildren()
		{
			if (this.Condition != null)
				yield return this.Condition;
			foreach (ILBlock caseBlock in this.CaseBlocks) {
				yield return caseBlock;
			}
		}
		
		public override void WriteTo(ITextOutput output, MemberMapping memberMapping)
		{
			var startLoc = output.Location;
			output.Write("switch", TextTokenType.Keyword);
			output.WriteSpace();
			output.Write('(', TextTokenType.Operator);
			Condition.WriteTo(output, null);
			output.Write(')', TextTokenType.Operator);
			var ilRanges = new List<ILRange>(ILRanges);
			ilRanges.AddRange(Condition.GetSelfAndChildrenRecursiveILRanges());
			UpdateMemberMapping(memberMapping, startLoc, output.Location, ilRanges);
			output.WriteSpace();
			WriteHiddenStart(output, memberMapping);
			foreach (CaseBlock caseBlock in this.CaseBlocks) {
				caseBlock.WriteTo(output, memberMapping);
			}
			WriteHiddenEnd(output, memberMapping);
		}
	}
	
	public class ILFixedStatement : ILNode
	{
		public List<ILExpression> Initializers = new List<ILExpression>();
		public ILBlock      BodyBlock;
		
		public override IEnumerable<ILNode> GetChildren()
		{
			foreach (ILExpression initializer in this.Initializers)
				yield return initializer;
			if (this.BodyBlock != null)
				yield return this.BodyBlock;
		}
		
		public override void WriteTo(ITextOutput output, MemberMapping memberMapping)
		{
			var startLoc = output.Location;
			output.Write("fixed", TextTokenType.Keyword);
			output.WriteSpace();
			output.Write('(', TextTokenType.Operator);
			for (int i = 0; i < this.Initializers.Count; i++) {
				if (i > 0) {
					output.Write(',', TextTokenType.Operator);
					output.WriteSpace();
				}
				this.Initializers[i].WriteTo(output, null);
			}
			output.Write(')', TextTokenType.Operator);
			var ilRanges = new List<ILRange>(ILRanges);
			foreach (var i in Initializers)
				ilRanges.AddRange(i.GetSelfAndChildrenRecursiveILRanges());
			UpdateMemberMapping(memberMapping, startLoc, output.Location, ilRanges);
			output.WriteSpace();
			this.BodyBlock.WriteTo(output, memberMapping);
		}
	}
}<|MERGE_RESOLUTION|>--- conflicted
+++ resolved
@@ -374,7 +374,6 @@
 		}
 	}
 	
-<<<<<<< HEAD
 	public struct ILRange : IEquatable<ILRange>
 	{
 		readonly uint from, to;
@@ -420,26 +419,11 @@
 		public override int GetHashCode()
 		{
 			return (int)(((from << 16) | from >> 32) | to);
-=======
-	public struct ILRange
-	{
-		public readonly int From;
-		public readonly int To;   // Exlusive
-		
-		public ILRange(int @from, int to)
-		{
-			this.From = @from;
-			this.To = to;
->>>>>>> fa2b3927
 		}
 		
 		public override string ToString()
 		{
-<<<<<<< HEAD
 			return string.Format("{0}-{1}", from.ToString("X"), to.ToString("X"));
-=======
-			return string.Format("{0:X2}-{1:X2}", From, To);
->>>>>>> fa2b3927
 		}
 		
 		public static List<ILRange> OrderAndJoin(IEnumerable<ILRange> input)
@@ -447,7 +431,6 @@
 			if (input == null)
 				throw new ArgumentNullException("Input is null!");
 			
-<<<<<<< HEAD
 			List<ILRange> ranges = ranges = input.ToList();
 			ranges.Sort((a, b) => a.from.CompareTo(b.from));
 			for (int i = 0; i < ranges.Count - 1; ) {
@@ -459,17 +442,6 @@
 					ranges.RemoveAt(i + 1);
 				} else {
 					i++;
-=======
-			List<ILRange> result = new List<ILRange>();
-			foreach(ILRange curr in input.OrderBy(r => r.From)) {
-				if (result.Count > 0) {
-					// Merge consequtive ranges if possible
-					ILRange last = result[result.Count - 1];
-					if (curr.From <= last.To) {
-						result[result.Count - 1] = new ILRange(last.From, Math.Max(last.To, curr.To));
-						continue;
-					}
->>>>>>> fa2b3927
 				}
 				result.Add(curr);
 			}
@@ -487,23 +459,7 @@
 			List<ILRange> ordered = OrderAndJoin(input);
 			List<ILRange> result = new List<ILRange>(ordered.Count + 1);
 			if (ordered.Count == 0) {
-<<<<<<< HEAD
-				yield return new ILRange(0, (uint)codeSize);
-			} else {
-				// Gap before the first element
-				if (ordered.First().from != 0)
-					yield return new ILRange(0, ordered.First().from);
-				
-				// Gaps between elements
-				for (int i = 0; i < ordered.Count - 1; i++)
-					yield return new ILRange(ordered[i].to, ordered[i + 1].from);
-				
-				// Gap after the last element
-				Debug.Assert(ordered.Last().to <= codeSize);
-				if (ordered.Last().to != codeSize)
-					yield return new ILRange(ordered.Last().to, (uint)codeSize);
-=======
-				result.Add(new ILRange(0, codeSize));
+				result.Add(new ILRange(0, (uint)codeSize));
 			} else {
 				// Gap before the first element
 				if (ordered.First().From != 0)
@@ -516,8 +472,7 @@
 				// Gap after the last element
 				Debug.Assert(ordered.Last().To <= codeSize);
 				if (ordered.Last().To != codeSize)
-					result.Add(new ILRange(ordered.Last().To, codeSize));
->>>>>>> fa2b3927
+					result.Add(new ILRange(ordered.Last().To, (uint)codeSize));
 			}
 			return result;
 		}
