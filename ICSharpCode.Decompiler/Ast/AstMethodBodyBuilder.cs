// Copyright (c) 2011 AlphaSierraPapa for the SharpDevelop Team
// 
// Permission is hereby granted, free of charge, to any person obtaining a copy of this
// software and associated documentation files (the "Software"), to deal in the Software
// without restriction, including without limitation the rights to use, copy, modify, merge,
// publish, distribute, sublicense, and/or sell copies of the Software, and to permit persons
// to whom the Software is furnished to do so, subject to the following conditions:
// 
// The above copyright notice and this permission notice shall be included in all copies or
// substantial portions of the Software.
// 
// THE SOFTWARE IS PROVIDED "AS IS", WITHOUT WARRANTY OF ANY KIND, EXPRESS OR IMPLIED,
// INCLUDING BUT NOT LIMITED TO THE WARRANTIES OF MERCHANTABILITY, FITNESS FOR A PARTICULAR
// PURPOSE AND NONINFRINGEMENT. IN NO EVENT SHALL THE AUTHORS OR COPYRIGHT HOLDERS BE LIABLE
// FOR ANY CLAIM, DAMAGES OR OTHER LIABILITY, WHETHER IN AN ACTION OF CONTRACT, TORT OR
// OTHERWISE, ARISING FROM, OUT OF OR IN CONNECTION WITH THE SOFTWARE OR THE USE OR OTHER
// DEALINGS IN THE SOFTWARE.

using System;
using System.Collections.Concurrent;
using System.Collections.Generic;
using System.Diagnostics;
using System.Linq;
using System.Threading;

using ICSharpCode.Decompiler.Ast.Transforms;
using ICSharpCode.Decompiler.ILAst;
using ICSharpCode.NRefactory;
using ICSharpCode.NRefactory.CSharp;
using ICSharpCode.NRefactory.PatternMatching;
using ICSharpCode.NRefactory.Utils;
using dnlib.DotNet;
using dnlib.DotNet.Emit;

namespace ICSharpCode.Decompiler.Ast
{
	using Ast = ICSharpCode.NRefactory.CSharp;
	
	public class AstMethodBodyBuilder
	{
		MethodDef methodDef;
		ICorLibTypes corLib;
		DecompilerContext context;
		HashSet<ILVariable> localVariablesToDefine = new HashSet<ILVariable>(); // local variables that are missing a definition
		
		/// <summary>
		/// Creates the body for the method definition.
		/// </summary>
		/// <param name="methodDef">Method definition to decompile.</param>
		/// <param name="context">Decompilation context.</param>
		/// <param name="parameters">Parameter declarations of the method being decompiled.
		/// These are used to update the parameter names when the decompiler generates names for the parameters.</param>
		/// <returns>Block for the method body</returns>
		public static BlockStatement CreateMethodBody(MethodDef methodDef,
		                                              DecompilerContext context,
		                                              IEnumerable<ParameterDeclaration> parameters,
		                                              out MemberMapping mm)
		{
			MethodDef oldCurrentMethod = context.CurrentMethod;
			Debug.Assert(oldCurrentMethod == null || oldCurrentMethod == methodDef);
			context.CurrentMethod = methodDef;
			context.CurrentMethodIsAsync = false;
			try {
				AstMethodBodyBuilder builder = new AstMethodBodyBuilder();
				builder.methodDef = methodDef;
				builder.context = context;
				builder.corLib = methodDef.Module.CorLibTypes;
				if (Debugger.IsAttached) {
					return builder.CreateMethodBody(parameters, out mm);
				} else {
					try {
						return builder.CreateMethodBody(parameters, out mm);
					} catch (OperationCanceledException) {
						throw;
					} catch (Exception ex) {
						throw new ICSharpCode.Decompiler.DecompilerException(methodDef, ex);
					}
				}
			} finally {
				context.CurrentMethod = oldCurrentMethod;
			}
		}
		
		public BlockStatement CreateMethodBody(IEnumerable<ParameterDeclaration> parameters, out MemberMapping mm)
		{
			if (methodDef.Body == null) {
				mm = null;
				return null;
			}
			
			context.CancellationToken.ThrowIfCancellationRequested();
			ILBlock ilMethod = new ILBlock();
			ILAstBuilder astBuilder = new ILAstBuilder();
			ilMethod.Body = astBuilder.Build(methodDef, true, context);
			
			context.CancellationToken.ThrowIfCancellationRequested();
			ILAstOptimizer bodyGraph = new ILAstOptimizer();
			bodyGraph.Optimize(context, ilMethod);
			context.CancellationToken.ThrowIfCancellationRequested();
			
			var localVariables = ilMethod.GetSelfAndChildrenRecursive<ILExpression>().Select(e => e.Operand as ILVariable)
				.Where(v => v != null && !v.IsParameter).Distinct();
			Debug.Assert(context.CurrentMethod == methodDef);
			NameVariables.AssignNamesToVariables(context, astBuilder.Parameters, localVariables, ilMethod);
			
			if (parameters != null) {
				foreach (var pair in (from p in parameters
				                      join v in astBuilder.Parameters on p.Annotation<Parameter>() equals v.OriginalParameter
				                      select new { p, v.Name }))
				{
					pair.p.NameToken = Identifier.Create(pair.Name).WithAnnotation(TextTokenType.Parameter);
				}
			}
			
			context.CancellationToken.ThrowIfCancellationRequested();
			Ast.BlockStatement astBlock = TransformBlock(ilMethod);
			CommentStatement.ReplaceAll(astBlock); // convert CommentStatements to Comments
			
			Statement insertionPoint = astBlock.Statements.FirstOrDefault();
			foreach (ILVariable v in localVariablesToDefine) {
				AstType type;
				if (v.Type.ContainsAnonymousType())
					type = new SimpleType("var").WithAnnotation(TextTokenType.Keyword);
				else
					type = AstBuilder.ConvertType(v.Type);
				var newVarDecl = new VariableDeclarationStatement(v.IsParameter ? TextTokenType.Parameter : TextTokenType.Local, type, v.Name);
				newVarDecl.Variables.Single().AddAnnotation(v);
				astBlock.Statements.InsertBefore(insertionPoint, newVarDecl);
			}
			
<<<<<<< HEAD
			mm = new MemberMapping(methodDef, localVariables);
=======
			astBlock.AddAnnotation(new MethodDebugSymbols(methodDef) { LocalVariables = localVariables.ToList() });
>>>>>>> fa2b3927
			
			return astBlock;
		}
		
		Ast.BlockStatement TransformBlock(ILBlock block)
		{
			Ast.BlockStatement astBlock = new BlockStatement();
			if (block != null) {
				astBlock.HiddenStart = NRefactoryExtensions.CreateHidden(block.ILRanges, astBlock.HiddenStart);
				astBlock.HiddenEnd = NRefactoryExtensions.CreateHidden(block.EndILRanges, astBlock.HiddenEnd);
				foreach(ILNode node in block.GetChildren()) {
					astBlock.Statements.AddRange(TransformNode(node));
				}
			}
			return astBlock;
		}
		
		IEnumerable<Statement> TransformNode(ILNode node)
		{
			if (node is ILLabel) {
				yield return new Ast.LabelStatement { Label = ((ILLabel)node).Name }.WithAnnotation(node.ILRanges);
			} else if (node is ILExpression) {
<<<<<<< HEAD
=======
				List<ILRange> ilRanges = ILRange.OrderAndJoin(node.GetSelfAndChildrenRecursive<ILExpression>().SelectMany(e => e.ILRanges));
>>>>>>> fa2b3927
				AstNode codeExpr = TransformExpression((ILExpression)node);
				if (codeExpr != null) {
					if (codeExpr is Ast.Expression) {
						yield return new Ast.ExpressionStatement { Expression = (Ast.Expression)codeExpr };
					} else if (codeExpr is Ast.Statement) {
						yield return (Ast.Statement)codeExpr;
					} else {
						throw new Exception();
					}
				}
			} else if (node is ILWhileLoop) {
				ILWhileLoop ilLoop = (ILWhileLoop)node;
				Expression expr;
				WhileStatement whileStmt = new WhileStatement() {
					Condition = expr = ilLoop.Condition != null ? (Expression)TransformExpression(ilLoop.Condition) : new PrimitiveExpression(true),
					EmbeddedStatement = TransformBlock(ilLoop.BodyBlock)
				};
				expr.AddAnnotation(ilLoop.ILRanges);
				yield return whileStmt;
			} else if (node is ILCondition) {
				ILCondition conditionalNode = (ILCondition)node;
				bool hasFalseBlock = conditionalNode.FalseBlock.EntryGoto != null || conditionalNode.FalseBlock.Body.Count > 0;
				BlockStatement trueStmt;
				var ifElseStmt = new Ast.IfElseStatement {
					Condition = (Expression)TransformExpression(conditionalNode.Condition),
					TrueStatement = trueStmt = TransformBlock(conditionalNode.TrueBlock),
					FalseStatement = hasFalseBlock ? TransformBlock(conditionalNode.FalseBlock) : null
				};
				ifElseStmt.Condition.AddAnnotation(conditionalNode.ILRanges);
				if (ifElseStmt.FalseStatement == null)
					trueStmt.HiddenEnd = NRefactoryExtensions.CreateHidden(conditionalNode.FalseBlock.GetSelfAndChildrenRecursiveILRanges(), trueStmt.HiddenEnd);
				yield return ifElseStmt;
			} else if (node is ILSwitch) {
				ILSwitch ilSwitch = (ILSwitch)node;
				if (ilSwitch.Condition.InferredType.GetElementType() == ElementType.Boolean && (
					from cb in ilSwitch.CaseBlocks
					where cb.Values != null
					from val in cb.Values
					select val
				).Any(val => val != 0 && val != 1))
				{
					// If switch cases contain values other then 0 and 1, force the condition to be non-boolean
					ilSwitch.Condition.ExpectedType = corLib.Int32;
				}
				SwitchStatement switchStmt = new SwitchStatement() { Expression = (Expression)TransformExpression(ilSwitch.Condition) };
				switchStmt.Expression.AddAnnotation(ilSwitch.ILRanges);
				switchStmt.HiddenEnd = NRefactoryExtensions.CreateHidden(ilSwitch.EndILRanges, switchStmt.HiddenEnd);
				foreach (var caseBlock in ilSwitch.CaseBlocks) {
					SwitchSection section = new SwitchSection();
					if (caseBlock.Values != null) {
						section.CaseLabels.AddRange(caseBlock.Values.Select(i => new CaseLabel() { Expression = AstBuilder.MakePrimitive(i, (ilSwitch.Condition.ExpectedType ?? ilSwitch.Condition.InferredType).ToTypeDefOrRef()) }));
					} else {
						section.CaseLabels.Add(new CaseLabel());
					}
					section.Statements.Add(TransformBlock(caseBlock));
					switchStmt.SwitchSections.Add(section);
				}
				yield return switchStmt;
			} else if (node is ILTryCatchBlock) {
				ILTryCatchBlock tryCatchNode = ((ILTryCatchBlock)node);
				var tryCatchStmt = new Ast.TryCatchStatement();
				tryCatchStmt.TryBlock = TransformBlock(tryCatchNode.TryBlock);
				tryCatchStmt.TryBlock.HiddenStart = NRefactoryExtensions.CreateHidden(tryCatchNode.ILRanges, tryCatchStmt.TryBlock.HiddenStart);
				foreach (var catchClause in tryCatchNode.CatchBlocks) {
					if (catchClause.ExceptionVariable == null
					    && (catchClause.ExceptionType == null || catchClause.ExceptionType.GetElementType() == ElementType.Object))
					{
						tryCatchStmt.CatchClauses.Add(new Ast.CatchClause { Body = TransformBlock(catchClause) }.WithAnnotation(catchClause.StlocILRanges));
					} else {
						tryCatchStmt.CatchClauses.Add(
							new Ast.CatchClause {
								Type = AstBuilder.ConvertType(catchClause.ExceptionType),
								VariableNameToken = catchClause.ExceptionVariable == null ? null : Identifier.Create(catchClause.ExceptionVariable.Name).WithAnnotation(catchClause.ExceptionVariable.IsParameter ? TextTokenType.Parameter : TextTokenType.Local),
								Body = TransformBlock(catchClause)
							}.WithAnnotation(catchClause.ExceptionVariable).WithAnnotation(catchClause.StlocILRanges));
					}
				}
				if (tryCatchNode.FinallyBlock != null)
					tryCatchStmt.FinallyBlock = TransformBlock(tryCatchNode.FinallyBlock);
				if (tryCatchNode.FaultBlock != null) {
					CatchClause cc = new CatchClause();
					cc.Body = TransformBlock(tryCatchNode.FaultBlock);
					cc.Body.Add(new ThrowStatement()); // rethrow
					tryCatchStmt.CatchClauses.Add(cc);
				}
				yield return tryCatchStmt;
			} else if (node is ILFixedStatement) {
				ILFixedStatement fixedNode = (ILFixedStatement)node;
				FixedStatement fixedStatement = new FixedStatement();
				for (int i = 0; i < fixedNode.Initializers.Count; i++) {
					var initializer = fixedNode.Initializers[i];
					Debug.Assert(initializer.Code == ILCode.Stloc);
					ILVariable v = (ILVariable)initializer.Operand;
					VariableInitializer vi;
					fixedStatement.Variables.Add(vi =
						new VariableInitializer {
							NameToken = Identifier.Create(v.Name).WithAnnotation(v.IsParameter ? TextTokenType.Parameter : TextTokenType.Local),
							Initializer = (Expression)TransformExpression(initializer.Arguments[0])
						}.WithAnnotation(v));
					vi.AddAnnotation(ILRange.OrderAndJoint(initializer.GetSelfAndChildrenRecursiveILRanges()));
					if (i == 0)
						vi.AddAnnotation(ILRange.OrderAndJoint(fixedNode.ILRanges));
				}
				fixedStatement.Type = AstBuilder.ConvertType(((ILVariable)fixedNode.Initializers[0].Operand).Type);
				fixedStatement.EmbeddedStatement = TransformBlock(fixedNode.BodyBlock);
				yield return fixedStatement;
			} else if (node is ILBlock) {
				yield return TransformBlock((ILBlock)node);
			} else {
				throw new Exception("Unknown node type");
			}
		}
		
		AstNode TransformExpression(ILExpression expr)
		{
			List<ILRange> ilRanges = ILRange.OrderAndJoint(expr.GetSelfAndChildrenRecursiveILRanges());

			AstNode node = TransformByteCode(expr);
			Expression astExpr = node as Expression;
			
<<<<<<< HEAD
=======
			// get IL ranges - used in debugger
			List<ILRange> ilRanges = ILRange.OrderAndJoin(expr.GetSelfAndChildrenRecursive<ILExpression>().SelectMany(e => e.ILRanges));
>>>>>>> fa2b3927
			AstNode result;
			
			if (astExpr != null)
				result = Convert(astExpr, expr.InferredType, expr.ExpectedType);
			else
				result = node;
			
			if (result != null)
				result = result.WithAnnotation(new TypeInformation(expr.InferredType, expr.ExpectedType));
			
			if (result != null)
				return result.WithAnnotation(ilRanges);
			
			return result;
		}
		
		AstNode TransformByteCode(ILExpression byteCode)
		{
			object operand = byteCode.Operand;
			AstType operandAsTypeRef = AstBuilder.ConvertType(operand as ITypeDefOrRef);

			List<Ast.Expression> args = new List<Expression>();
			foreach(ILExpression arg in byteCode.Arguments) {
				args.Add((Ast.Expression)TransformExpression(arg));
			}
			Ast.Expression arg1 = args.Count >= 1 ? args[0] : null;
			Ast.Expression arg2 = args.Count >= 2 ? args[1] : null;
			Ast.Expression arg3 = args.Count >= 3 ? args[2] : null;
			
			switch (byteCode.Code) {
					#region Arithmetic
				case ILCode.Add:
				case ILCode.Add_Ovf:
				case ILCode.Add_Ovf_Un:
					{
						BinaryOperatorExpression boe;
						if (byteCode.InferredType is PtrSig) {
							boe = new Ast.BinaryOperatorExpression(arg1, BinaryOperatorType.Add, arg2);
							if (byteCode.Arguments[0].ExpectedType is PtrSig ||
								byteCode.Arguments[1].ExpectedType is PtrSig) {
								boe.AddAnnotation(IntroduceUnsafeModifier.PointerArithmeticAnnotation);
							}
						} else {
							boe = new Ast.BinaryOperatorExpression(arg1, BinaryOperatorType.Add, arg2);
						}
						boe.AddAnnotation(byteCode.Code == ILCode.Add ? AddCheckedBlocks.UncheckedAnnotation : AddCheckedBlocks.CheckedAnnotation);
						return boe;
					}
				case ILCode.Sub:
				case ILCode.Sub_Ovf:
				case ILCode.Sub_Ovf_Un:
					{
						BinaryOperatorExpression boe;
						if (byteCode.InferredType is PtrSig) {
							boe = new Ast.BinaryOperatorExpression(arg1, BinaryOperatorType.Subtract, arg2);
							if (byteCode.Arguments[0].ExpectedType is PtrSig) {
								boe.WithAnnotation(IntroduceUnsafeModifier.PointerArithmeticAnnotation);
							}
						} else {
							boe = new Ast.BinaryOperatorExpression(arg1, BinaryOperatorType.Subtract, arg2);
						}
						boe.AddAnnotation(byteCode.Code == ILCode.Sub ? AddCheckedBlocks.UncheckedAnnotation : AddCheckedBlocks.CheckedAnnotation);
						return boe;
					}
					case ILCode.Div:        return new Ast.BinaryOperatorExpression(arg1, BinaryOperatorType.Divide, arg2);
					case ILCode.Div_Un:     return new Ast.BinaryOperatorExpression(arg1, BinaryOperatorType.Divide, arg2);
					case ILCode.Mul:        return new Ast.BinaryOperatorExpression(arg1, BinaryOperatorType.Multiply, arg2).WithAnnotation(AddCheckedBlocks.UncheckedAnnotation);
					case ILCode.Mul_Ovf:    return new Ast.BinaryOperatorExpression(arg1, BinaryOperatorType.Multiply, arg2).WithAnnotation(AddCheckedBlocks.CheckedAnnotation);
					case ILCode.Mul_Ovf_Un: return new Ast.BinaryOperatorExpression(arg1, BinaryOperatorType.Multiply, arg2).WithAnnotation(AddCheckedBlocks.CheckedAnnotation);
					case ILCode.Rem:        return new Ast.BinaryOperatorExpression(arg1, BinaryOperatorType.Modulus, arg2);
					case ILCode.Rem_Un:     return new Ast.BinaryOperatorExpression(arg1, BinaryOperatorType.Modulus, arg2);
					case ILCode.And:        return new Ast.BinaryOperatorExpression(arg1, BinaryOperatorType.BitwiseAnd, arg2);
					case ILCode.Or:         return new Ast.BinaryOperatorExpression(arg1, BinaryOperatorType.BitwiseOr, arg2);
					case ILCode.Xor:        return new Ast.BinaryOperatorExpression(arg1, BinaryOperatorType.ExclusiveOr, arg2);
					case ILCode.Shl:        return new Ast.BinaryOperatorExpression(arg1, BinaryOperatorType.ShiftLeft, arg2);
					case ILCode.Shr:        return new Ast.BinaryOperatorExpression(arg1, BinaryOperatorType.ShiftRight, arg2);
					case ILCode.Shr_Un:     return new Ast.BinaryOperatorExpression(arg1, BinaryOperatorType.ShiftRight, arg2);
					case ILCode.Neg:        return new Ast.UnaryOperatorExpression(UnaryOperatorType.Minus, arg1).WithAnnotation(AddCheckedBlocks.UncheckedAnnotation);
					case ILCode.Not:        return new Ast.UnaryOperatorExpression(UnaryOperatorType.BitNot, arg1);
				case ILCode.PostIncrement:
				case ILCode.PostIncrement_Ovf:
				case ILCode.PostIncrement_Ovf_Un:
					{
						if (arg1 is DirectionExpression)
							arg1 = ((DirectionExpression)arg1).Expression.Detach();
						var uoe = new Ast.UnaryOperatorExpression(
							(int)byteCode.Operand > 0 ? UnaryOperatorType.PostIncrement : UnaryOperatorType.PostDecrement, arg1);
						uoe.AddAnnotation((byteCode.Code == ILCode.PostIncrement) ? AddCheckedBlocks.UncheckedAnnotation : AddCheckedBlocks.CheckedAnnotation);
						return uoe;
					}
					#endregion
					#region Arrays
					case ILCode.Newarr: {
						var ace = new Ast.ArrayCreateExpression();
						ace.Type = operandAsTypeRef;
						ComposedType ct = operandAsTypeRef as ComposedType;
						if (ct != null) {
							// change "new (int[,])[10] to new int[10][,]"
							ct.ArraySpecifiers.MoveTo(ace.AdditionalArraySpecifiers);
						}
						if (byteCode.Code == ILCode.InitArray) {
							ace.Initializer = new ArrayInitializerExpression();
							ace.Initializer.Elements.AddRange(args);
						} else {
							ace.Arguments.Add(arg1);
						}
						return ace;
					}
					case ILCode.InitArray: {
						var ace = new Ast.ArrayCreateExpression();
						ace.Type = operandAsTypeRef;
						ComposedType ct = operandAsTypeRef as ComposedType;
						if (ct != null)
						{
							// change "new (int[,])[10] to new int[10][,]"
							ct.ArraySpecifiers.MoveTo(ace.AdditionalArraySpecifiers);
							ace.Initializer = new ArrayInitializerExpression();
						}
						var arySig = ((TypeSpec)operand).TypeSig.RemovePinnedAndModifiers() as ArraySigBase;
						if (arySig == null) {
						}
						else if (arySig.IsSingleDimensional)
						{
							ace.Initializer.Elements.AddRange(args);
						}
						else
						{
							var newArgs = new List<Expression>();
							foreach (var length in arySig.GetLengths().Skip(1).Reverse())
							{
								for (int j = 0; j < args.Count; j += length)
								{
									var child = new ArrayInitializerExpression();
									child.Elements.AddRange(args.GetRange(j, length));
									newArgs.Add(child);
								}
								var temp = args;
								args = newArgs;
								newArgs = temp;
								newArgs.Clear();
							}
							ace.Initializer.Elements.AddRange(args);
						}
						return ace;
					}
					case ILCode.Ldlen: return arg1.Member("Length", TextTokenType.InstanceProperty);
				case ILCode.Ldelem_I:
				case ILCode.Ldelem_I1:
				case ILCode.Ldelem_I2:
				case ILCode.Ldelem_I4:
				case ILCode.Ldelem_I8:
				case ILCode.Ldelem_U1:
				case ILCode.Ldelem_U2:
				case ILCode.Ldelem_U4:
				case ILCode.Ldelem_R4:
				case ILCode.Ldelem_R8:
				case ILCode.Ldelem_Ref:
				case ILCode.Ldelem:
					return arg1.Indexer(arg2);
				case ILCode.Ldelema:
					return MakeRef(arg1.Indexer(arg2));
				case ILCode.Stelem_I:
				case ILCode.Stelem_I1:
				case ILCode.Stelem_I2:
				case ILCode.Stelem_I4:
				case ILCode.Stelem_I8:
				case ILCode.Stelem_R4:
				case ILCode.Stelem_R8:
				case ILCode.Stelem_Ref:
				case ILCode.Stelem:
					return new Ast.AssignmentExpression(arg1.Indexer(arg2), arg3);
				case ILCode.CompoundAssignment:
					{
						CastExpression cast = arg1 as CastExpression;
						var boe = cast != null ? (BinaryOperatorExpression)cast.Expression : arg1 as BinaryOperatorExpression;
						// AssignmentExpression doesn't support overloaded operators so they have to be processed to BinaryOperatorExpression
						if (boe == null) {
							var tmp = new ParenthesizedExpression(arg1);
							ReplaceMethodCallsWithOperators.ProcessInvocationExpression((InvocationExpression)arg1);
							boe = (BinaryOperatorExpression)tmp.Expression;
						}
						var assignment = new Ast.AssignmentExpression {
							Left = boe.Left.Detach(),
							Operator = ReplaceMethodCallsWithOperators.GetAssignmentOperatorForBinaryOperator(boe.Operator),
							Right = boe.Right.Detach()
						}.CopyAnnotationsFrom(boe);
						// We do not mark the resulting assignment as RestoreOriginalAssignOperatorAnnotation, because
						// the operator cannot be translated back to the expanded form (as the left-hand expression
						// would be evaluated twice, and might have side-effects)
						if (cast != null) {
							cast.Expression = assignment;
							return cast;
						} else {
							return assignment;
						}
					}
					#endregion
					#region Comparison
					case ILCode.Ceq: return new Ast.BinaryOperatorExpression(arg1, BinaryOperatorType.Equality, arg2);
					case ILCode.Cne: return new Ast.BinaryOperatorExpression(arg1, BinaryOperatorType.InEquality, arg2);
					case ILCode.Cgt: return new Ast.BinaryOperatorExpression(arg1, BinaryOperatorType.GreaterThan, arg2);
					case ILCode.Cgt_Un: {
						// can also mean Inequality, when used with object references
						TypeSig arg1Type = byteCode.Arguments[0].InferredType;
						if (arg1Type != null && !DnlibExtensions.IsValueType(arg1Type)) goto case ILCode.Cne;

						// when comparing signed integral values using Cgt_Un with 0
						// the Ast should actually contain InEquality since "(uint)a > 0u" is identical to "a != 0"
						if (arg1Type.IsSignedIntegralType())
						{
							var p = arg2 as Ast.PrimitiveExpression;
							if (p != null && p.Value.IsZero()) goto case ILCode.Cne;
						}

						goto case ILCode.Cgt;
					}
					case ILCode.Cle_Un: {
						// can also mean Equality, when used with object references
						TypeSig arg1Type = byteCode.Arguments[0].InferredType;
						if (arg1Type != null && !DnlibExtensions.IsValueType(arg1Type)) goto case ILCode.Ceq;

						// when comparing signed integral values using Cle_Un with 0
						// the Ast should actually contain Equality since "(uint)a <= 0u" is identical to "a == 0"
						if (arg1Type.IsSignedIntegralType())
						{
							var p = arg2 as Ast.PrimitiveExpression;
							if (p != null && p.Value.IsZero()) goto case ILCode.Ceq;
						}

						goto case ILCode.Cle;
					}
					case ILCode.Cle: return new Ast.BinaryOperatorExpression(arg1, BinaryOperatorType.LessThanOrEqual, arg2);
				case ILCode.Cge_Un:
					case ILCode.Cge: return new Ast.BinaryOperatorExpression(arg1, BinaryOperatorType.GreaterThanOrEqual, arg2);
				case ILCode.Clt_Un:
					case ILCode.Clt:    return new Ast.BinaryOperatorExpression(arg1, BinaryOperatorType.LessThan, arg2);
					#endregion
					#region Logical
					case ILCode.LogicNot:   return new Ast.UnaryOperatorExpression(UnaryOperatorType.Not, arg1);
					case ILCode.LogicAnd:   return new Ast.BinaryOperatorExpression(arg1, BinaryOperatorType.ConditionalAnd, arg2);
					case ILCode.LogicOr:    return new Ast.BinaryOperatorExpression(arg1, BinaryOperatorType.ConditionalOr, arg2);
					case ILCode.TernaryOp:  return new Ast.ConditionalExpression() { Condition = arg1, TrueExpression = arg2, FalseExpression = arg3 };
					case ILCode.NullCoalescing: 	return new Ast.BinaryOperatorExpression(arg1, BinaryOperatorType.NullCoalescing, arg2);
					#endregion
					#region Branch
					case ILCode.Br:         return new Ast.GotoStatement(((ILLabel)byteCode.Operand).Name);
				case ILCode.Brtrue:
					return new Ast.IfElseStatement() {
						Condition = arg1,
						TrueStatement = new BlockStatement() {
							new Ast.GotoStatement(((ILLabel)byteCode.Operand).Name)
						}
					};
					case ILCode.LoopOrSwitchBreak: return new Ast.BreakStatement();
					case ILCode.LoopContinue:      return new Ast.ContinueStatement();
					#endregion
					#region Conversions
				case ILCode.Conv_I1:
				case ILCode.Conv_I2:
				case ILCode.Conv_I4:
				case ILCode.Conv_I8:
				case ILCode.Conv_U1:
				case ILCode.Conv_U2:
				case ILCode.Conv_U4:
				case ILCode.Conv_U8:
				case ILCode.Conv_I:
				case ILCode.Conv_U:
					{
						// conversion was handled by Convert() function using the info from type analysis
						CastExpression cast = arg1 as CastExpression;
						if (cast != null) {
							cast.AddAnnotation(AddCheckedBlocks.UncheckedAnnotation);
						}
						return arg1;
					}
				case ILCode.Conv_R4:
				case ILCode.Conv_R8:
				case ILCode.Conv_R_Un: // TODO
					return arg1;
				case ILCode.Conv_Ovf_I1:
				case ILCode.Conv_Ovf_I2:
				case ILCode.Conv_Ovf_I4:
				case ILCode.Conv_Ovf_I8:
				case ILCode.Conv_Ovf_U1:
				case ILCode.Conv_Ovf_U2:
				case ILCode.Conv_Ovf_U4:
				case ILCode.Conv_Ovf_U8:
				case ILCode.Conv_Ovf_I1_Un:
				case ILCode.Conv_Ovf_I2_Un:
				case ILCode.Conv_Ovf_I4_Un:
				case ILCode.Conv_Ovf_I8_Un:
				case ILCode.Conv_Ovf_U1_Un:
				case ILCode.Conv_Ovf_U2_Un:
				case ILCode.Conv_Ovf_U4_Un:
				case ILCode.Conv_Ovf_U8_Un:
				case ILCode.Conv_Ovf_I:
				case ILCode.Conv_Ovf_U:
				case ILCode.Conv_Ovf_I_Un:
				case ILCode.Conv_Ovf_U_Un:
					{
						// conversion was handled by Convert() function using the info from type analysis
						CastExpression cast = arg1 as CastExpression;
						if (cast != null) {
							cast.AddAnnotation(AddCheckedBlocks.CheckedAnnotation);
						}
						return arg1;
					}
				case ILCode.Unbox_Any:
					// unboxing does not require a cast if the argument was an isinst instruction
					if (arg1 is AsExpression && byteCode.Arguments[0].Code == ILCode.Isinst && TypeAnalysis.IsSameType(operand as ITypeDefOrRef, byteCode.Arguments[0].Operand as ITypeDefOrRef))
						return arg1;
					else
						goto case ILCode.Castclass;
				case ILCode.Castclass:
					if ((byteCode.Arguments[0].InferredType != null && byteCode.Arguments[0].InferredType.IsGenericParameter) || (operand as ITypeDefOrRef).TryGetGenericSig() != null)
						return arg1.CastTo(new PrimitiveType("object")).CastTo(operandAsTypeRef);
					else
						return arg1.CastTo(operandAsTypeRef);
				case ILCode.Isinst:
					return arg1.CastAs(operandAsTypeRef);
				case ILCode.Box:
					return arg1;
				case ILCode.Unbox:
					return MakeRef(arg1.CastTo(operandAsTypeRef));
					#endregion
					#region Indirect
				case ILCode.Ldind_Ref:
				case ILCode.Ldobj:
					if (arg1 is DirectionExpression)
						return ((DirectionExpression)arg1).Expression.Detach();
					else
						return new UnaryOperatorExpression(UnaryOperatorType.Dereference, arg1);
				case ILCode.Stind_Ref:
				case ILCode.Stobj:
					if (arg1 is DirectionExpression)
						return new AssignmentExpression(((DirectionExpression)arg1).Expression.Detach(), arg2);
					else
						return new AssignmentExpression(new UnaryOperatorExpression(UnaryOperatorType.Dereference, arg1), arg2);
					#endregion
				case ILCode.Arglist:
					return new UndocumentedExpression { UndocumentedExpressionType = UndocumentedExpressionType.ArgListAccess };
					case ILCode.Break:    return InlineAssembly(byteCode, args);
				case ILCode.Call:
				case ILCode.CallGetter:
				case ILCode.CallSetter:
					return TransformCall(false, byteCode, args);
				case ILCode.Callvirt:
				case ILCode.CallvirtGetter:
				case ILCode.CallvirtSetter:
					return TransformCall(true, byteCode,  args);
					case ILCode.Ldftn: {
						IMethod cecilMethod = (IMethod)operand;
						var expr = Ast.IdentifierExpression.Create(cecilMethod.Name, cecilMethod);
						expr.TypeArguments.AddRange(ConvertTypeArguments(cecilMethod));
						expr.AddAnnotation(cecilMethod);
						return IdentifierExpression.Create("ldftn", TextTokenType.OpCode).Invoke(expr)
							.WithAnnotation(new Transforms.DelegateConstruction.Annotation(false));
					}
					case ILCode.Ldvirtftn: {
						IMethod cecilMethod = (IMethod)operand;
						var expr = Ast.IdentifierExpression.Create(cecilMethod.Name, cecilMethod);
						expr.TypeArguments.AddRange(ConvertTypeArguments(cecilMethod));
						expr.AddAnnotation(cecilMethod);
						return IdentifierExpression.Create("ldvirtftn", TextTokenType.OpCode).Invoke(expr)
							.WithAnnotation(new Transforms.DelegateConstruction.Annotation(true));
					}
					case ILCode.Calli:       return InlineAssembly(byteCode, args);
					case ILCode.Ckfinite:    return InlineAssembly(byteCode, args);
					case ILCode.Constrained: return InlineAssembly(byteCode, args);
					case ILCode.Cpblk:       return InlineAssembly(byteCode, args);
					case ILCode.Cpobj:       return InlineAssembly(byteCode, args);
					case ILCode.Dup:         return arg1;
					case ILCode.Endfilter:   return InlineAssembly(byteCode, args);
					case ILCode.Endfinally:  return null;
					case ILCode.Initblk:     return InlineAssembly(byteCode, args);
					case ILCode.Initobj:      return InlineAssembly(byteCode, args);
				case ILCode.DefaultValue:
					return MakeDefaultValue((operand as ITypeDefOrRef).ToTypeSig());
					case ILCode.Jmp: return InlineAssembly(byteCode, args);
				case ILCode.Ldc_I4:
						return AstBuilder.MakePrimitive((int)operand, byteCode.InferredType.ToTypeDefOrRef());
				case ILCode.Ldc_I8:
						return AstBuilder.MakePrimitive((long)operand, byteCode.InferredType.ToTypeDefOrRef());
				case ILCode.Ldc_R4:
				case ILCode.Ldc_R8:
				case ILCode.Ldc_Decimal:
					return new Ast.PrimitiveExpression(operand);
				case ILCode.Ldfld:
					if (arg1 is DirectionExpression)
						arg1 = ((DirectionExpression)arg1).Expression.Detach();
					return arg1.Member(((IField) operand).Name, operand).WithAnnotation(operand);
				case ILCode.Ldsfld:
					return AstBuilder.ConvertType(((IField)operand).DeclaringType)
						.Member(((IField)operand).Name, operand).WithAnnotation(operand);
				case ILCode.Stfld:
					if (arg1 is DirectionExpression)
						arg1 = ((DirectionExpression)arg1).Expression.Detach();
					return new AssignmentExpression(arg1.Member(((IField) operand).Name, operand).WithAnnotation(operand), arg2);
				case ILCode.Stsfld:
					return new AssignmentExpression(
						AstBuilder.ConvertType(((IField)operand).DeclaringType)
						.Member(((IField)operand).Name, operand).WithAnnotation(operand),
						arg1);
				case ILCode.Ldflda:
					if (arg1 is DirectionExpression)
						arg1 = ((DirectionExpression)arg1).Expression.Detach();
					return MakeRef(arg1.Member(((IField) operand).Name, operand).WithAnnotation(operand));
				case ILCode.Ldsflda:
					return MakeRef(
						AstBuilder.ConvertType(((IField)operand).DeclaringType)
						.Member(((IField)operand).Name, operand).WithAnnotation(operand));
					case ILCode.Ldloc: {
						ILVariable v = (ILVariable)operand;
						if (!v.IsParameter)
							localVariablesToDefine.Add((ILVariable)operand);
						Expression expr;
						if (v.IsParameter && v.OriginalParameter.IsHiddenThisParameter)
							expr = new ThisReferenceExpression();
						else
							expr = Ast.IdentifierExpression.Create(((ILVariable)operand).Name, ((ILVariable)operand).IsParameter ? TextTokenType.Parameter : TextTokenType.Local).WithAnnotation(operand);
						return v.IsParameter && v.Type is ByRefSig ? MakeRef(expr) : expr;
					}
					case ILCode.Ldloca: {
						ILVariable v = (ILVariable)operand;
						if (v.IsParameter && v.OriginalParameter.IsHiddenThisParameter)
							return MakeRef(new ThisReferenceExpression());
						if (!v.IsParameter)
							localVariablesToDefine.Add((ILVariable)operand);
						return MakeRef(Ast.IdentifierExpression.Create(((ILVariable)operand).Name, ((ILVariable)operand).IsParameter ? TextTokenType.Parameter : TextTokenType.Local).WithAnnotation(operand));
					}
					case ILCode.Ldnull: return new Ast.NullReferenceExpression();
					case ILCode.Ldstr:  return new Ast.PrimitiveExpression(operand);
				case ILCode.Ldtoken:
					if (operand is ITypeDefOrRef) {
						return AstBuilder.CreateTypeOfExpression((ITypeDefOrRef)operand).Member("TypeHandle", TextTokenType.InstanceProperty);
					} else {
						Expression referencedEntity;
						string loadName;
						string handleName;
						if (operand is IField && ((IField)operand).FieldSig != null) {
							loadName = "fieldof";
							handleName = "FieldHandle";
							IField fr = (IField)operand;
							referencedEntity = AstBuilder.ConvertType(fr.DeclaringType).Member(fr.Name, fr).WithAnnotation(fr);
						} else if (operand is IMethod) {
							loadName = "methodof";
							handleName = "MethodHandle";
							IMethod mr = (IMethod)operand;
							var methodParameters = mr.MethodSig.GetParameters().Select(p => new TypeReferenceExpression(AstBuilder.ConvertType(p)));
							referencedEntity = AstBuilder.ConvertType(mr.DeclaringType).Invoke(mr, mr.Name, methodParameters).WithAnnotation(mr);
						} else {
							loadName = "ldtoken";
							handleName = "Handle";
							referencedEntity = IdentifierExpression.Create(FormatByteCodeOperand(byteCode.Operand), byteCode.Operand);
						}
						return IdentifierExpression.Create(loadName, TextTokenType.Keyword).Invoke(referencedEntity).WithAnnotation(new LdTokenAnnotation()).Member(handleName, TextTokenType.InstanceProperty);
					}
					case ILCode.Leave:    return new GotoStatement() { Label = ((ILLabel)operand).Name };
				case ILCode.Localloc:
					{
						PtrSig ptrType = byteCode.InferredType as PtrSig;
						TypeSig type;
						if (ptrType != null) {
							type = ptrType.Next;
						} else {
							type = corLib.Byte;
						}
						return new StackAllocExpression {
							Type = AstBuilder.ConvertType(type),
                            CountExpression = arg1
						};
					}
				case ILCode.Mkrefany:
					{
						DirectionExpression dir = arg1 as DirectionExpression;
						if (dir != null) {
							return new UndocumentedExpression {
								UndocumentedExpressionType = UndocumentedExpressionType.MakeRef,
								Arguments = { dir.Expression.Detach() }
							};
						} else {
							return InlineAssembly(byteCode, args);
						}
					}
				case ILCode.Refanytype:
					return new UndocumentedExpression {
						UndocumentedExpressionType = UndocumentedExpressionType.RefType,
						Arguments = { arg1 }
					}.Member("TypeHandle", TextTokenType.InstanceProperty);
				case ILCode.Refanyval:
					return MakeRef(
						new UndocumentedExpression {
							UndocumentedExpressionType = UndocumentedExpressionType.RefValue,
							Arguments = { arg1, new TypeReferenceExpression(operandAsTypeRef) }
						});
					case ILCode.Newobj: {
						ITypeDefOrRef declaringType = ((IMethod)operand).DeclaringType;
						if (declaringType.TryGetSZArraySig() != null || declaringType.TryGetArraySig() != null) {
							ComposedType ct = AstBuilder.ConvertType(declaringType) as ComposedType;
							if (ct != null && ct.ArraySpecifiers.Count >= 1) {
								var ace = new Ast.ArrayCreateExpression();
								ct.ArraySpecifiers.First().Remove();
								ct.ArraySpecifiers.MoveTo(ace.AdditionalArraySpecifiers);
								ace.Type = ct;
								ace.Arguments.AddRange(args);
								return ace;
							}
						}
						if (declaringType.IsAnonymousType()) {
							MethodDef ctor = ((IMethod)operand).Resolve();
							if (methodDef != null) {
								AnonymousTypeCreateExpression atce = new AnonymousTypeCreateExpression();
								if (CanInferAnonymousTypePropertyNamesFromArguments(args, ctor.Parameters)) {
									atce.Initializers.AddRange(args);
								} else {
									int skip = ctor.Parameters.GetParametersSkip();
									for (int i = 0; i < args.Count; i++) {
										atce.Initializers.Add(
											new NamedExpression {
												NameToken = Identifier.Create(ctor.Parameters[i + skip].Name).WithAnnotation(ctor.Parameters[i + skip]),
												Expression = args[i]
											});
									}
								}
								return atce;
							}
						}
						var oce = new Ast.ObjectCreateExpression();
						oce.Type = AstBuilder.ConvertType(declaringType);
						oce.Arguments.AddRange(args);
						return oce.WithAnnotation(operand);
					}
					case ILCode.No: return InlineAssembly(byteCode, args);
					case ILCode.Nop: return null;
					case ILCode.Pop: return arg1;
					case ILCode.Readonly: return InlineAssembly(byteCode, args);
				case ILCode.Ret:
					if (methodDef.ReturnType.GetFullName() != "System.Void") {
						return new Ast.ReturnStatement { Expression = arg1 };
					} else {
						return new Ast.ReturnStatement();
					}
					case ILCode.Rethrow: return new Ast.ThrowStatement();
					case ILCode.Sizeof:  return new Ast.SizeOfExpression { Type = operandAsTypeRef };
					case ILCode.Stloc: {
						ILVariable locVar = (ILVariable)operand;
						if (!locVar.IsParameter)
							localVariablesToDefine.Add(locVar);
						return new Ast.AssignmentExpression(Ast.IdentifierExpression.Create(locVar.Name, locVar.IsParameter ? TextTokenType.Parameter : TextTokenType.Local).WithAnnotation(locVar), arg1);
					}
					case ILCode.Switch: return InlineAssembly(byteCode, args);
					case ILCode.Tailcall: return InlineAssembly(byteCode, args);
					case ILCode.Throw: return new Ast.ThrowStatement { Expression = arg1 };
					case ILCode.Unaligned: return InlineAssembly(byteCode, args);
					case ILCode.Volatile: return InlineAssembly(byteCode, args);
				case ILCode.YieldBreak:
					return new Ast.YieldBreakStatement();
				case ILCode.YieldReturn:
					return new Ast.YieldReturnStatement { Expression = arg1 };
				case ILCode.InitObject:
				case ILCode.InitCollection:
					{
						ArrayInitializerExpression initializer = new ArrayInitializerExpression();
						for (int i = 1; i < args.Count; i++) {
							Match m = objectInitializerPattern.Match(args[i]);
							if (m.Success) {
								MemberReferenceExpression mre = m.Get<MemberReferenceExpression>("left").Single();
								initializer.Elements.Add(
									new NamedExpression {
										NameToken = (Identifier)mre.MemberNameToken.Clone(),
										Expression = m.Get<Expression>("right").Single().Detach()
									}.CopyAnnotationsFrom(mre));
							} else {
								m = collectionInitializerPattern.Match(args[i]);
								if (m.Success) {
									if (m.Get("arg").Count() == 1) {
										initializer.Elements.Add(m.Get<Expression>("arg").Single().Detach());
									} else {
										ArrayInitializerExpression argList = new ArrayInitializerExpression();
										foreach (var expr in m.Get<Expression>("arg")) {
											argList.Elements.Add(expr.Detach());
										}
										initializer.Elements.Add(argList);
									}
								} else {
									initializer.Elements.Add(args[i]);
								}
							}
						}
						ObjectCreateExpression oce = arg1 as ObjectCreateExpression;
						DefaultValueExpression dve = arg1 as DefaultValueExpression;
						if (oce != null) {
							oce.Initializer = initializer;
							return oce;
						} else if (dve != null) {
							oce = new ObjectCreateExpression(dve.Type.Detach());
							oce.CopyAnnotationsFrom(dve);
							oce.Initializer = initializer;
							return oce;
						} else {
							return new AssignmentExpression(arg1, initializer);
						}
					}
				case ILCode.InitializedObject:
					return new InitializedObjectExpression();
				case ILCode.Wrap:
					return arg1.WithAnnotation(PushNegation.LiftedOperatorAnnotation);
				case ILCode.AddressOf:
					return MakeRef(arg1);
				case ILCode.ExpressionTreeParameterDeclarations:
					args[args.Count - 1].AddAnnotation(new ParameterDeclarationAnnotation(byteCode));
					return args[args.Count - 1];
				case ILCode.Await:
					return new UnaryOperatorExpression(UnaryOperatorType.Await, UnpackDirectionExpression(arg1));
				case ILCode.NullableOf:
				case ILCode.ValueOf: 
					return arg1;
				default:
					throw new Exception("Unknown OpCode: " + byteCode.Code);
			}
		}
		
		internal static bool CanInferAnonymousTypePropertyNamesFromArguments(IList<Expression> args, IList<Parameter> parameters)
		{
			int skip = parameters.GetParametersSkip();
			for (int i = 0; i < args.Count; i++) {
				string inferredName;
				if (args[i] is IdentifierExpression)
					inferredName = ((IdentifierExpression)args[i]).Identifier;
				else if (args[i] is MemberReferenceExpression)
					inferredName = ((MemberReferenceExpression)args[i]).MemberName;
				else
					inferredName = null;
				
				if (i + skip >= parameters.Count || inferredName != parameters[i + skip].Name) {
					return false;
				}
			}
			return true;
		}
		
		static readonly AstNode objectInitializerPattern = new AssignmentExpression(
			new MemberReferenceExpression {
				Target = new InitializedObjectExpression(),
				MemberName = Pattern.AnyString
			}.WithName("left"),
			new AnyNode("right")
		);
		
		static readonly AstNode collectionInitializerPattern = new InvocationExpression {
			Target = new MemberReferenceExpression {
				Target = new InitializedObjectExpression(),
				MemberName = "Add"
			},
			Arguments = { new Repeat(new AnyNode("arg")) }
		};
		
		sealed class InitializedObjectExpression : IdentifierExpression
		{
			public InitializedObjectExpression() : base("__initialized_object__") {}
			
			protected override bool DoMatch(AstNode other, Match match)
			{
				return other is InitializedObjectExpression;
			}
		}
		
		Expression MakeDefaultValue(TypeSig type)
		{
			TypeDef typeDef = type.Resolve();
			if (typeDef != null) {
				if (TypeAnalysis.IsIntegerOrEnum(type))
					return AstBuilder.MakePrimitive(0, typeDef);
				else if (!DnlibExtensions.IsValueType(typeDef))
					return new NullReferenceExpression();
				switch (typeDef.FullName) {
					case "System.Nullable`1":
						return new NullReferenceExpression();
					case "System.Single":
						return new PrimitiveExpression(0f);
					case "System.Double":
						return new PrimitiveExpression(0.0);
					case "System.Decimal":
						return new PrimitiveExpression(0m);
				}
			}
			return new DefaultValueExpression { Type = AstBuilder.ConvertType(type) };
		}
		
		AstNode TransformCall(bool isVirtual, ILExpression byteCode, List<Ast.Expression> args)
		{
			IMethod cecilMethod = (IMethod)byteCode.Operand;
			MethodDef cecilMethodDef = cecilMethod.Resolve();
			Ast.Expression target;
			List<Ast.Expression> methodArgs = new List<Ast.Expression>(args);
			if (cecilMethod.MethodSig != null && cecilMethod.MethodSig.HasThis) {
				target = methodArgs[0];
				methodArgs.RemoveAt(0);
				
				// Unpack any DirectionExpression that is used as target for the call
				// (calling methods on value types implicitly passes the first argument by reference)
				target = UnpackDirectionExpression(target);
				
				if (cecilMethodDef != null) {
					// convert null.ToLower() to ((string)null).ToLower()
					if (target is NullReferenceExpression)
						target = target.CastTo(AstBuilder.ConvertType(cecilMethod.DeclaringType));
					
					if (cecilMethodDef.DeclaringType.IsInterface) {
						TypeSig tr = byteCode.Arguments[0].InferredType;
						if (tr != null) {
							TypeDef td = tr.Resolve();
							if (td != null && !td.IsInterface) {
								// Calling an interface method on a non-interface object:
								// we need to introduce an explicit cast
								target = target.CastTo(AstBuilder.ConvertType(cecilMethod.DeclaringType));
							}
						}
					}
				}
			} else {
				target = new TypeReferenceExpression { Type = AstBuilder.ConvertType(cecilMethod.DeclaringType) };
			}
			if (target is ThisReferenceExpression && !isVirtual) {
				// a non-virtual call on "this" might be a "base"-call.
				if (cecilMethod.DeclaringType != null && cecilMethod.DeclaringType.ScopeType.ResolveTypeDef() != this.methodDef.DeclaringType) {
					// If we're not calling a method in the current class; we must be calling one in the base class.
					target = new BaseReferenceExpression();
				}
			}
			
			if (cecilMethod.Name == ".ctor" && DnlibExtensions.IsValueType(cecilMethod.DeclaringType)) {
				// On value types, the constructor can be called.
				// This is equivalent to 'target = new ValueType(args);'.
				ObjectCreateExpression oce = new ObjectCreateExpression();
				oce.Type = AstBuilder.ConvertType(cecilMethod.DeclaringType);
				oce.AddAnnotation(cecilMethod);
				AdjustArgumentsForMethodCall(cecilMethod, methodArgs);
				oce.Arguments.AddRange(methodArgs);
				return new AssignmentExpression(target, oce);
			}
			
			if (cecilMethod.Name == "Get" && (cecilMethod.DeclaringType.TryGetArraySig() != null || cecilMethod.DeclaringType.TryGetSZArraySig() != null) && methodArgs.Count > 1) {
				return target.Indexer(methodArgs);
			} else if (cecilMethod.Name == "Set" && (cecilMethod.DeclaringType.TryGetArraySig() != null || cecilMethod.DeclaringType.TryGetSZArraySig() != null) && methodArgs.Count > 2) {
				return new AssignmentExpression(target.Indexer(methodArgs.GetRange(0, methodArgs.Count - 1)), methodArgs.Last());
			}
			
			// Test whether the method is an accessor:
			if (cecilMethodDef != null) {
				if (methodArgs.Count == 0 && cecilMethodDef.IsGetter) {
					foreach (var prop in cecilMethodDef.DeclaringType.Properties) {
						if (prop.GetMethod == cecilMethodDef)
							return target.Member(prop.Name, prop).WithAnnotation(prop).WithAnnotation(cecilMethod);
					}
				} else if (cecilMethodDef.IsGetter) { // with parameters
					PropertyDef indexer = GetIndexer(cecilMethodDef);
					if (indexer != null)
						return target.Indexer(methodArgs).WithAnnotation(indexer).WithAnnotation(cecilMethod);
				} else if (methodArgs.Count == 1 && cecilMethodDef.IsSetter) {
					foreach (var prop in cecilMethodDef.DeclaringType.Properties) {
						if (prop.SetMethod == cecilMethodDef)
							return new Ast.AssignmentExpression(target.Member(prop.Name, prop).WithAnnotation(prop).WithAnnotation(cecilMethod), methodArgs[0]);
					}
				} else if (methodArgs.Count > 1 && cecilMethodDef.IsSetter) {
					PropertyDef indexer = GetIndexer(cecilMethodDef);
					if (indexer != null)
						return new AssignmentExpression(
							target.Indexer(methodArgs.GetRange(0, methodArgs.Count - 1)).WithAnnotation(indexer).WithAnnotation(cecilMethod),
							methodArgs[methodArgs.Count - 1]
						);
				} else if (methodArgs.Count == 1 && cecilMethodDef.IsAddOn) {
					foreach (var ev in cecilMethodDef.DeclaringType.Events) {
						if (ev.AddMethod == cecilMethodDef) {
							return new Ast.AssignmentExpression {
								Left = target.Member(ev.Name, ev).WithAnnotation(ev).WithAnnotation(cecilMethod),
								Operator = AssignmentOperatorType.Add,
								Right = methodArgs[0]
							};
						}
					}
				} else if (methodArgs.Count == 1 && cecilMethodDef.IsRemoveOn) {
					foreach (var ev in cecilMethodDef.DeclaringType.Events) {
						if (ev.RemoveMethod == cecilMethodDef) {
							return new Ast.AssignmentExpression {
								Left = target.Member(ev.Name, ev).WithAnnotation(ev).WithAnnotation(cecilMethod),
								Operator = AssignmentOperatorType.Subtract,
								Right = methodArgs[0]
							};
						}
					}
				} else if (cecilMethodDef.Name == "Invoke" && cecilMethodDef.DeclaringType.BaseType != null && cecilMethodDef.DeclaringType.BaseType.FullName == "System.MulticastDelegate") {
					AdjustArgumentsForMethodCall(cecilMethod, methodArgs);
					return target.Invoke(methodArgs).WithAnnotation(cecilMethod);
				}
			}
			// Default invocation
			AdjustArgumentsForMethodCall(cecilMethodDef ?? cecilMethod, methodArgs);
			return target.Invoke(cecilMethodDef ?? cecilMethod, cecilMethod.Name, ConvertTypeArguments(cecilMethod), methodArgs).WithAnnotation(cecilMethod);
		}
		
		static Expression UnpackDirectionExpression(Expression target)
		{
			if (target is DirectionExpression) {
				return ((DirectionExpression)target).Expression.Detach();
			} else {
				return target;
			}
		}
		
		static void AdjustArgumentsForMethodCall(IMethod cecilMethod, List<Expression> methodArgs)
		{
			MethodDef methodDef = cecilMethod.Resolve();
			if (methodDef == null)
				return;
			int skip = methodDef.Parameters.GetParametersSkip();
			// Convert 'ref' into 'out' where necessary
			for (int i = 0; i < methodArgs.Count && i < methodDef.Parameters.Count - skip; i++) {
				DirectionExpression dir = methodArgs[i] as DirectionExpression;
				Parameter p = methodDef.Parameters[i + skip];
				if (dir != null && p.HasParamDef && p.ParamDef.IsOut && !p.ParamDef.IsIn)
					dir.FieldDirection = FieldDirection.Out;
			}
		}
		
		internal static PropertyDef GetIndexer(MethodDef cecilMethod)
		{
			TypeDef typeDef = cecilMethod.DeclaringType;
			string indexerName = null;
			foreach (CustomAttribute ca in typeDef.CustomAttributes) {
				if (ca.Constructor != null && ca.Constructor.FullName == "System.Void System.Reflection.DefaultMemberAttribute::.ctor(System.String)") {
					indexerName = ca.ConstructorArguments.Single().Value as UTF8String;
					if (indexerName != null)
						break;
				}
			}
			if (indexerName == null)
				return null;
			foreach (PropertyDef prop in typeDef.Properties) {
				if (prop.Name == indexerName) {
					if (prop.GetMethod == cecilMethod || prop.SetMethod == cecilMethod)
						return prop;
				}
			}
			return null;
		}
		
		#if DEBUG
		static readonly ConcurrentDictionary<ILCode, int> unhandledOpcodes = new ConcurrentDictionary<ILCode, int>();
		#endif
		
		[Conditional("DEBUG")]
		public static void ClearUnhandledOpcodes()
		{
			#if DEBUG
			unhandledOpcodes.Clear();
			#endif
		}
		
		[Conditional("DEBUG")]
		public static void PrintNumberOfUnhandledOpcodes()
		{
			#if DEBUG
			foreach (var pair in unhandledOpcodes) {
				Debug.WriteLine("AddMethodBodyBuilder unhandled opcode: {1}x {0}", pair.Key, pair.Value);
			}
			#endif
		}
		
		static Expression InlineAssembly(ILExpression byteCode, List<Ast.Expression> args)
		{
			#if DEBUG
			unhandledOpcodes.AddOrUpdate(byteCode.Code, c => 1, (c, n) => n+1);
			#endif
			// Output the operand of the unknown IL code as well
			if (byteCode.Operand != null) {
				args.Insert(0, IdentifierExpression.Create(FormatByteCodeOperand(byteCode.Operand), byteCode.Operand));
			}
			return IdentifierExpression.Create(byteCode.Code.GetName(), TextTokenType.OpCode).Invoke(args);
		}
		
		static string FormatByteCodeOperand(object operand)
		{
			if (operand == null) {
				return string.Empty;
				//} else if (operand is ILExpression) {
				//	return string.Format("IL_{0:X2}", ((ILExpression)operand).Offset);
			} else if (operand is IMethod && ((IMethod)operand).MethodSig != null) {
				return ((IMethod)operand).Name + "()";
			} else if (operand is ITypeDefOrRef) {
				return ((ITypeDefOrRef)operand).FullName;
			} else if (operand is Local) {
				return ((Local)operand).Name;
			} else if (operand is Parameter) {
				return ((Parameter)operand).Name;
			} else if (operand is IField) {
				return ((IField)operand).Name;
			} else if (operand is string) {
				return "\"" + operand + "\"";
			} else if (operand is int) {
				return operand.ToString();
			} else if (operand is MethodSig) {
				var msig = (MethodSig)operand;
				return DnlibExtensions.GetMethodSigFullName(msig);
			} else {
				return operand.ToString();
			}
		}
		
		IEnumerable<AstType> ConvertTypeArguments(IMethod cecilMethod)
		{
			MethodSpec g = cecilMethod as MethodSpec;
			if (g == null || g.GenericInstMethodSig == null)
				return null;
			if (g.GenericInstMethodSig.GenericArguments.Any(ta => ta.ContainsAnonymousType()))
				return null;
			return g.GenericInstMethodSig.GenericArguments.Select(t => AstBuilder.ConvertType(t));
		}
		
		static Ast.DirectionExpression MakeRef(Ast.Expression expr)
		{
			return new DirectionExpression { Expression = expr, FieldDirection = FieldDirection.Ref };
		}
		
		Ast.Expression Convert(Ast.Expression expr, TypeSig actualType, TypeSig reqType)
		{
			if (actualType == null || reqType == null || TypeAnalysis.IsSameType(actualType, reqType)) {
				return expr;
			} else if (actualType is ByRefSig && reqType is PtrSig && expr is DirectionExpression) {
				return Convert(
					new UnaryOperatorExpression(UnaryOperatorType.AddressOf, ((DirectionExpression)expr).Expression.Detach()),
					new PtrSig(((ByRefSig)actualType).Next),
					reqType);
			} else if (actualType is PtrSig && reqType is ByRefSig) {
				expr = Convert(expr, actualType, new PtrSig(((ByRefSig)reqType).Next));
				return new DirectionExpression {
					FieldDirection = FieldDirection.Ref,
					Expression = new UnaryOperatorExpression(UnaryOperatorType.Dereference, expr)
				};
			} else if (actualType is PtrSig && reqType is PtrSig) {
				if (actualType.FullName != reqType.FullName)
					return expr.CastTo(AstBuilder.ConvertType(reqType));
				else
					return expr;
			} else {
				bool actualIsIntegerOrEnum = TypeAnalysis.IsIntegerOrEnum(actualType);
				bool requiredIsIntegerOrEnum = TypeAnalysis.IsIntegerOrEnum(reqType);
				
				if (reqType.GetElementType() == ElementType.Boolean) {
					if (actualType.GetElementType() == ElementType.Boolean)
						return expr;
					if (actualIsIntegerOrEnum) {
						return new BinaryOperatorExpression(expr, BinaryOperatorType.InEquality, AstBuilder.MakePrimitive(0, actualType.ToTypeDefOrRef()));
					} else {
						return new BinaryOperatorExpression(expr, BinaryOperatorType.InEquality, new NullReferenceExpression());
					}
				}
				if (actualType.GetElementType() == ElementType.Boolean && requiredIsIntegerOrEnum) {
					return new ConditionalExpression {
						Condition = expr,
						TrueExpression = AstBuilder.MakePrimitive(1, reqType.ToTypeDefOrRef()),
						FalseExpression = AstBuilder.MakePrimitive(0, reqType.ToTypeDefOrRef())
					};
				}

				if (expr is PrimitiveExpression && !requiredIsIntegerOrEnum && TypeAnalysis.IsEnum(actualType))
				{
					return expr.CastTo(AstBuilder.ConvertType(actualType));
				}
				
				bool actualIsPrimitiveType = actualIsIntegerOrEnum
					|| actualType.GetElementType() == ElementType.R4 || actualType.GetElementType() == ElementType.R8;
				bool requiredIsPrimitiveType = requiredIsIntegerOrEnum
					|| reqType.GetElementType() == ElementType.R4 || reqType.GetElementType() == ElementType.R8;
				if (actualIsPrimitiveType && requiredIsPrimitiveType) {
					return expr.CastTo(AstBuilder.ConvertType(reqType));
				}
				return expr;
			}
		}
	}
}<|MERGE_RESOLUTION|>--- conflicted
+++ resolved
@@ -54,7 +54,7 @@
 		public static BlockStatement CreateMethodBody(MethodDef methodDef,
 		                                              DecompilerContext context,
 		                                              IEnumerable<ParameterDeclaration> parameters,
-		                                              out MemberMapping mm)
+													  out MethodDebugSymbols mm)
 		{
 			MethodDef oldCurrentMethod = context.CurrentMethod;
 			Debug.Assert(oldCurrentMethod == null || oldCurrentMethod == methodDef);
@@ -128,11 +128,7 @@
 				astBlock.Statements.InsertBefore(insertionPoint, newVarDecl);
 			}
 			
-<<<<<<< HEAD
-			mm = new MemberMapping(methodDef, localVariables);
-=======
-			astBlock.AddAnnotation(new MethodDebugSymbols(methodDef) { LocalVariables = localVariables.ToList() });
->>>>>>> fa2b3927
+			mm = new MethodDebugSymbols(methodDef) { LocalVariables = localVariables.ToList() };
 			
 			return astBlock;
 		}
@@ -155,10 +151,6 @@
 			if (node is ILLabel) {
 				yield return new Ast.LabelStatement { Label = ((ILLabel)node).Name }.WithAnnotation(node.ILRanges);
 			} else if (node is ILExpression) {
-<<<<<<< HEAD
-=======
-				List<ILRange> ilRanges = ILRange.OrderAndJoin(node.GetSelfAndChildrenRecursive<ILExpression>().SelectMany(e => e.ILRanges));
->>>>>>> fa2b3927
 				AstNode codeExpr = TransformExpression((ILExpression)node);
 				if (codeExpr != null) {
 					if (codeExpr is Ast.Expression) {
@@ -279,11 +271,6 @@
 			AstNode node = TransformByteCode(expr);
 			Expression astExpr = node as Expression;
 			
-<<<<<<< HEAD
-=======
-			// get IL ranges - used in debugger
-			List<ILRange> ilRanges = ILRange.OrderAndJoin(expr.GetSelfAndChildrenRecursive<ILExpression>().SelectMany(e => e.ILRanges));
->>>>>>> fa2b3927
 			AstNode result;
 			
 			if (astExpr != null)
