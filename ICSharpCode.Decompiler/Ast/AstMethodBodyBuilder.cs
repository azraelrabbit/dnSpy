using System;
using System.Collections.Concurrent;
using System.Collections.Generic;
using System.Diagnostics;
using System.Linq;
using System.Threading;

using ICSharpCode.Decompiler.ILAst;
using ICSharpCode.NRefactory.CSharp;
using ICSharpCode.NRefactory.Utils;
using Mono.Cecil;
using Mono.Cecil.Cil;

namespace ICSharpCode.Decompiler.Ast
{
	using Ast = ICSharpCode.NRefactory.CSharp;
	using Cecil = Mono.Cecil;
	
	public class AstMethodBodyBuilder
	{
		MethodDefinition methodDef;
		TypeSystem typeSystem;
		DecompilerContext context;
		HashSet<ILVariable> localVariablesToDefine = new HashSet<ILVariable>(); // local variables that are missing a definition
		
		public static BlockStatement CreateMethodBody(MethodDefinition methodDef, DecompilerContext context)
		{
			MethodDefinition oldCurrentMethod = context.CurrentMethod;
			Debug.Assert(oldCurrentMethod == null || oldCurrentMethod == methodDef);
			context.CurrentMethod = methodDef;
			try {
				AstMethodBodyBuilder builder = new AstMethodBodyBuilder();
				builder.methodDef = methodDef;
				builder.context = context;
				builder.typeSystem = methodDef.Module.TypeSystem;
				if (Debugger.IsAttached) {
					return builder.CreateMethodBody();
				} else {
					try {
						return builder.CreateMethodBody();
					} catch (OperationCanceledException) {
						throw;
					} catch (Exception ex) {
						throw new ICSharpCode.Decompiler.DecompilerException(methodDef, ex);
					}
				}
			} finally {
				context.CurrentMethod = oldCurrentMethod;
			}
		}
		
		public BlockStatement CreateMethodBody()
		{
			if (methodDef.Body == null) return null;
			
			context.CancellationToken.ThrowIfCancellationRequested();
			ILBlock ilMethod = new ILBlock();
			ILAstBuilder astBuilder = new ILAstBuilder();
			ilMethod.Body = astBuilder.Build(methodDef, true);
			
			context.CancellationToken.ThrowIfCancellationRequested();
			ILAstOptimizer bodyGraph = new ILAstOptimizer();
			bodyGraph.Optimize(context, ilMethod);
			context.CancellationToken.ThrowIfCancellationRequested();
			
			NameVariables.AssignNamesToVariables(methodDef.Parameters.Select(p => p.Name), astBuilder.Variables, ilMethod);
			
			context.CancellationToken.ThrowIfCancellationRequested();
			Ast.BlockStatement astBlock = TransformBlock(ilMethod);
			CommentStatement.ReplaceAll(astBlock); // convert CommentStatements to Comments
			foreach (ILVariable v in localVariablesToDefine) {
				DeclareVariableInSmallestScope.DeclareVariable(astBlock, AstBuilder.ConvertType(v.Type), v.Name);
			}
			
			// store the variables - used for debugger
			int token = methodDef.MetadataToken.ToInt32();
			ILAstBuilder.MemberLocalVariables.AddOrUpdate(
								token, astBuilder.Variables, (key, oldValue) => astBuilder.Variables);
			
			return astBlock;
		}
		
		Ast.BlockStatement TransformBlock(ILBlock block)
		{
			Ast.BlockStatement astBlock = new BlockStatement();
			if (block != null) {
				if (block.EntryGoto != null)
					astBlock.Add((Statement)TransformExpression(block.EntryGoto));
				foreach(ILNode node in block.Body) {
					astBlock.AddRange(TransformNode(node));
				}
			}
			return astBlock;
		}
		
		IEnumerable<Statement> TransformNode(ILNode node)
		{
			if (node is ILLabel) {
				yield return new Ast.LabelStatement { Label = ((ILLabel)node).Name };
			} else if (node is ILExpression) {
				List<ILRange> ilRanges = ((ILExpression)node).GetILRanges();
				AstNode codeExpr = TransformExpression((ILExpression)node);
				if (codeExpr != null) {
					codeExpr = codeExpr.WithAnnotation(ilRanges);
					if (codeExpr is Ast.Expression) {
						yield return new Ast.ExpressionStatement { Expression = (Ast.Expression)codeExpr };
					} else if (codeExpr is Ast.Statement) {
						yield return (Ast.Statement)codeExpr;
					} else {
						throw new Exception();
					}
				}
			} else if (node is ILWhileLoop) {
				ILWhileLoop ilLoop = (ILWhileLoop)node;
				WhileStatement whileStmt = new WhileStatement() {
					Condition = ilLoop.Condition != null ? (Expression)TransformExpression(ilLoop.Condition) : new PrimitiveExpression(true),
					EmbeddedStatement = TransformBlock(ilLoop.BodyBlock)
				};
				yield return whileStmt;
			} else if (node is ILCondition) {
				ILCondition conditionalNode = (ILCondition)node;
				bool hasFalseBlock = conditionalNode.FalseBlock.EntryGoto != null || conditionalNode.FalseBlock.Body.Count > 0;
				yield return new Ast.IfElseStatement {
					Condition = (Expression)TransformExpression(conditionalNode.Condition),
					TrueStatement = TransformBlock(conditionalNode.TrueBlock),
					FalseStatement = hasFalseBlock ? TransformBlock(conditionalNode.FalseBlock) : null
				};
			} else if (node is ILSwitch) {
				ILSwitch ilSwitch = (ILSwitch)node;
				SwitchStatement switchStmt = new SwitchStatement() { Expression = (Expression)TransformExpression(ilSwitch.Condition.Arguments[0]) };
				for (int i = 0; i < ilSwitch.CaseBlocks.Count; i++) {
					SwitchSection section = new SwitchSection();
					section.CaseLabels.Add(new CaseLabel() { Expression = new PrimitiveExpression(i) });
					section.Statements.Add(TransformBlock(ilSwitch.CaseBlocks[i]));
					switchStmt.SwitchSections.Add(section);
				}
				yield return switchStmt;
				if (ilSwitch.DefaultGoto != null)
					yield return (Statement)TransformExpression(ilSwitch.DefaultGoto);
			} else if (node is ILTryCatchBlock) {
				ILTryCatchBlock tryCatchNode = ((ILTryCatchBlock)node);
				var tryCatchStmt = new Ast.TryCatchStatement();
				tryCatchStmt.TryBlock = TransformBlock(tryCatchNode.TryBlock);
				foreach (var catchClause in tryCatchNode.CatchBlocks) {
					tryCatchStmt.CatchClauses.Add(
						new Ast.CatchClause {
							Type = AstBuilder.ConvertType(catchClause.ExceptionType),
							VariableName = catchClause.ExceptionVariable == null ? null : catchClause.ExceptionVariable.Name,
							Body = TransformBlock(catchClause)
						});
				}
				if (tryCatchNode.FinallyBlock != null)
					tryCatchStmt.FinallyBlock = TransformBlock(tryCatchNode.FinallyBlock);
				yield return tryCatchStmt;
			} else if (node is ILBlock) {
				yield return TransformBlock((ILBlock)node);
			} else if (node is ILComment) {
				yield return new CommentStatement(((ILComment)node).Text).WithAnnotation(((ILComment)node).ILRanges);
			} else {
				throw new Exception("Unknown node type");
			}
		}
		
		List<Ast.Expression> TransformExpressionArguments(ILExpression expr)
		{
			List<Ast.Expression> args = new List<Ast.Expression>();
			// Args generated by nested expressions (which must be closed)
			foreach(ILExpression arg in expr.Arguments) {
				args.Add((Ast.Expression)TransformExpression(arg));
			}
			return args;
		}
		
<<<<<<< HEAD
		Ast.Expression MakeBranchCondition(ILExpression expr)
		{
			// get IL Ranges for expression
			var ilRanges = expr.GetILRanges();
			
			switch(expr.Code) {
				case ILCode.LogicNot:
					return (new Ast.UnaryOperatorExpression(UnaryOperatorType.Not, MakeBranchCondition(expr.Arguments[0]))).WithAnnotation(ilRanges);
				case ILCode.BrLogicAnd:
					return (new Ast.BinaryOperatorExpression(
						MakeBranchCondition(expr.Arguments[0]),
						BinaryOperatorType.ConditionalAnd,
						MakeBranchCondition(expr.Arguments[1]))
					).WithAnnotation(ilRanges);
				case ILCode.BrLogicOr:
					return (new Ast.BinaryOperatorExpression(
						MakeBranchCondition(expr.Arguments[0]),
						BinaryOperatorType.ConditionalOr,
						MakeBranchCondition(expr.Arguments[1])
					)).WithAnnotation(ilRanges);
			}
			
			List<Ast.Expression> args = TransformExpressionArguments(expr);
			Ast.Expression arg1 = args.Count >= 1 ? args[0] : null;
			Ast.Expression arg2 = args.Count >= 2 ? args[1] : null;
			switch((Code)expr.Code) {
				case Code.Brfalse:
					return (new Ast.UnaryOperatorExpression(UnaryOperatorType.Not, arg1)).WithAnnotation(ilRanges);
				case Code.Brtrue:
					return arg1.WithAnnotation(ilRanges);
				case Code.Beq:
					return (new Ast.BinaryOperatorExpression(arg1, BinaryOperatorType.Equality, arg2)).WithAnnotation(ilRanges);
				case Code.Bge:
					return (new Ast.BinaryOperatorExpression(arg1, BinaryOperatorType.GreaterThanOrEqual, arg2)).WithAnnotation(ilRanges);
				case Code.Bge_Un:
					return (new Ast.BinaryOperatorExpression(arg1, BinaryOperatorType.GreaterThanOrEqual, arg2)).WithAnnotation(ilRanges);
				case Code.Bgt:
					return (new Ast.BinaryOperatorExpression(arg1, BinaryOperatorType.GreaterThan, arg2)).WithAnnotation(ilRanges);
				case Code.Bgt_Un:
					return (new Ast.BinaryOperatorExpression(arg1, BinaryOperatorType.GreaterThan, arg2)).WithAnnotation(ilRanges);
				case Code.Ble:
					return (new Ast.BinaryOperatorExpression(arg1, BinaryOperatorType.LessThanOrEqual, arg2)).WithAnnotation(ilRanges);
				case Code.Ble_Un:
					return (new Ast.BinaryOperatorExpression(arg1, BinaryOperatorType.LessThanOrEqual, arg2)).WithAnnotation(ilRanges);
				case Code.Blt:
					return (new Ast.BinaryOperatorExpression(arg1, BinaryOperatorType.LessThan, arg2)).WithAnnotation(ilRanges);
				case Code.Blt_Un:
					return (new Ast.BinaryOperatorExpression(arg1, BinaryOperatorType.LessThan, arg2)).WithAnnotation(ilRanges);
				case Code.Bne_Un:
					return (new Ast.BinaryOperatorExpression(arg1, BinaryOperatorType.InEquality, arg2)).WithAnnotation(ilRanges);
				default:
					throw new Exception("Bad opcode");
			}
		}
		
=======
>>>>>>> 37301d01
		static string FormatByteCodeOperand(object operand)
		{
			if (operand == null) {
				return string.Empty;
				//} else if (operand is ILExpression) {
				//	return string.Format("IL_{0:X2}", ((ILExpression)operand).Offset);
			} else if (operand is MethodReference) {
				return ((MethodReference)operand).Name + "()";
			} else if (operand is Cecil.TypeReference) {
				return ((Cecil.TypeReference)operand).FullName;
			} else if (operand is VariableDefinition) {
				return ((VariableDefinition)operand).Name;
			} else if (operand is ParameterDefinition) {
				return ((ParameterDefinition)operand).Name;
			} else if (operand is FieldReference) {
				return ((FieldReference)operand).Name;
			} else if (operand is string) {
				return "\"" + operand + "\"";
			} else if (operand is int) {
				return operand.ToString();
			} else {
				return operand.ToString();
			}
		}
		
		AstNode TransformExpression(ILExpression expr)
		{
			AstNode node = TransformByteCode(expr);
			Expression astExpr = node as Expression;
			if (astExpr != null)
				return Convert(astExpr, expr.InferredType, expr.ExpectedType);
			else
				return node;
		}
		
		AstNode TransformByteCode(ILExpression byteCode)
		{
			object operand = byteCode.Operand;
			AstType operandAsTypeRef = AstBuilder.ConvertType(operand as Cecil.TypeReference);

			List<Ast.Expression> args = TransformExpressionArguments(byteCode);
			Ast.Expression arg1 = args.Count >= 1 ? args[0] : null;
			Ast.Expression arg2 = args.Count >= 2 ? args[1] : null;
			Ast.Expression arg3 = args.Count >= 3 ? args[2] : null;
			
			switch(byteCode.Code) {
					#region Arithmetic
					case ILCode.Add:        return new Ast.BinaryOperatorExpression(arg1, BinaryOperatorType.Add, arg2);
					case ILCode.Add_Ovf:    return new Ast.BinaryOperatorExpression(arg1, BinaryOperatorType.Add, arg2);
					case ILCode.Add_Ovf_Un: return new Ast.BinaryOperatorExpression(arg1, BinaryOperatorType.Add, arg2);
					case ILCode.Div:        return new Ast.BinaryOperatorExpression(arg1, BinaryOperatorType.Divide, arg2);
					case ILCode.Div_Un:     return new Ast.BinaryOperatorExpression(arg1, BinaryOperatorType.Divide, arg2);
					case ILCode.Mul:        return new Ast.BinaryOperatorExpression(arg1, BinaryOperatorType.Multiply, arg2);
					case ILCode.Mul_Ovf:    return new Ast.BinaryOperatorExpression(arg1, BinaryOperatorType.Multiply, arg2);
					case ILCode.Mul_Ovf_Un: return new Ast.BinaryOperatorExpression(arg1, BinaryOperatorType.Multiply, arg2);
					case ILCode.Rem:        return new Ast.BinaryOperatorExpression(arg1, BinaryOperatorType.Modulus, arg2);
					case ILCode.Rem_Un:     return new Ast.BinaryOperatorExpression(arg1, BinaryOperatorType.Modulus, arg2);
					case ILCode.Sub:        return new Ast.BinaryOperatorExpression(arg1, BinaryOperatorType.Subtract, arg2);
					case ILCode.Sub_Ovf:    return new Ast.BinaryOperatorExpression(arg1, BinaryOperatorType.Subtract, arg2);
					case ILCode.Sub_Ovf_Un: return new Ast.BinaryOperatorExpression(arg1, BinaryOperatorType.Subtract, arg2);
					case ILCode.And:        return new Ast.BinaryOperatorExpression(arg1, BinaryOperatorType.BitwiseAnd, arg2);
					case ILCode.Or:         return new Ast.BinaryOperatorExpression(arg1, BinaryOperatorType.BitwiseOr, arg2);
					case ILCode.Xor:        return new Ast.BinaryOperatorExpression(arg1, BinaryOperatorType.ExclusiveOr, arg2);
					case ILCode.Shl:        return new Ast.BinaryOperatorExpression(arg1, BinaryOperatorType.ShiftLeft, arg2);
					case ILCode.Shr:        return new Ast.BinaryOperatorExpression(arg1, BinaryOperatorType.ShiftRight, arg2);
					case ILCode.Shr_Un:     return new Ast.BinaryOperatorExpression(arg1, BinaryOperatorType.ShiftRight, arg2);
					
					case ILCode.Neg:        return new Ast.UnaryOperatorExpression(UnaryOperatorType.Minus, arg1);
					case ILCode.Not:        return new Ast.UnaryOperatorExpression(UnaryOperatorType.BitNot, arg1);
					#endregion
					#region Arrays
				case ILCode.Newarr:
				case ILCode.InitArray:
					{
						var ace = new Ast.ArrayCreateExpression();
						ace.Type = operandAsTypeRef;
						ComposedType ct = operandAsTypeRef as ComposedType;
						if (ct != null) {
							// change "new (int[,])[10] to new int[10][,]"
							ct.ArraySpecifiers.MoveTo(ace.AdditionalArraySpecifiers);
						}
						if (byteCode.Code == ILCode.InitArray) {
							ace.Initializer = new ArrayInitializerExpression();
							ace.Initializer.Elements.AddRange(args);
						} else {
							ace.Arguments.Add(arg1);
						}
						return ace;
					}
				case ILCode.Ldlen:
					return arg1.Member("Length");
				case ILCode.Ldelem_I:
				case ILCode.Ldelem_I1:
				case ILCode.Ldelem_I2:
				case ILCode.Ldelem_I4:
				case ILCode.Ldelem_I8:
				case ILCode.Ldelem_U1:
				case ILCode.Ldelem_U2:
				case ILCode.Ldelem_U4:
				case ILCode.Ldelem_R4:
				case ILCode.Ldelem_R8:
				case ILCode.Ldelem_Ref:
				case ILCode.Ldelem_Any:
					return arg1.Indexer(arg2);
				case ILCode.Ldelema:
					return MakeRef(arg1.Indexer(arg2));
					
				case ILCode.Stelem_I:
				case ILCode.Stelem_I1:
				case ILCode.Stelem_I2:
				case ILCode.Stelem_I4:
				case ILCode.Stelem_I8:
				case ILCode.Stelem_R4:
				case ILCode.Stelem_R8:
				case ILCode.Stelem_Ref:
				case ILCode.Stelem_Any:
					return new Ast.AssignmentExpression(arg1.Indexer(arg2), arg3);
					#endregion
					#region Comparison
				case ILCode.Ceq:
					return new Ast.BinaryOperatorExpression(arg1, BinaryOperatorType.Equality, arg2);
				case ILCode.Cgt:
					return new Ast.BinaryOperatorExpression(arg1, BinaryOperatorType.GreaterThan, arg2);
				case ILCode.Cgt_Un:
					// can also mean Inequality, when used with object references
					{
						TypeReference arg1Type = byteCode.Arguments[0].InferredType;
						if (arg1Type != null && !arg1Type.IsValueType)
							return new Ast.BinaryOperatorExpression(arg1, BinaryOperatorType.InEquality, arg2);
						else
							return new Ast.BinaryOperatorExpression(arg1, BinaryOperatorType.GreaterThan, arg2);
					}
				case ILCode.Clt:
					return new Ast.BinaryOperatorExpression(arg1, BinaryOperatorType.LessThan, arg2);
				case ILCode.Clt_Un:
					return new Ast.BinaryOperatorExpression(arg1, BinaryOperatorType.LessThan, arg2);
					#endregion
					#region Logical
				case ILCode.LogicNot:   return new Ast.UnaryOperatorExpression(UnaryOperatorType.Not, arg1);
				case ILCode.LogicAnd:   return new Ast.BinaryOperatorExpression(arg1, BinaryOperatorType.ConditionalAnd, arg2);
				case ILCode.LogicOr:    return new Ast.BinaryOperatorExpression(arg1, BinaryOperatorType.ConditionalOr, arg2);
				case ILCode.TernaryOp:  return new Ast.ConditionalExpression() { Condition = arg1, TrueExpression = arg2, FalseExpression = arg3 };
					#endregion
					#region Branch
				case ILCode.Br:         return new Ast.GotoStatement(((ILLabel)byteCode.Operand).Name);
				case ILCode.Brtrue:
					return new Ast.IfElseStatement() {
						Condition = arg1,
						TrueStatement = new BlockStatement() {
							new Ast.GotoStatement(((ILLabel)byteCode.Operand).Name)
						}
					};
				case ILCode.LoopBreak:    return new Ast.BreakStatement();
				case ILCode.LoopContinue: return new Ast.ContinueStatement();
					#endregion
					#region Conversions
				case ILCode.Conv_I1:
				case ILCode.Conv_I2:
				case ILCode.Conv_I4:
				case ILCode.Conv_I8:
				case ILCode.Conv_U1:
				case ILCode.Conv_U2:
				case ILCode.Conv_U4:
				case ILCode.Conv_U8:
					return arg1; // conversion is handled by Convert() function using the info from type analysis
					case ILCode.Conv_I:    return arg1.CastTo(typeof(IntPtr)); // TODO
					case ILCode.Conv_U:    return arg1.CastTo(typeof(UIntPtr)); // TODO
					case ILCode.Conv_R4:   return arg1.CastTo(typeof(float));
					case ILCode.Conv_R8:   return arg1.CastTo(typeof(double));
					case ILCode.Conv_R_Un: return arg1.CastTo(typeof(double)); // TODO
					
				case ILCode.Conv_Ovf_I1:
				case ILCode.Conv_Ovf_I2:
				case ILCode.Conv_Ovf_I4:
				case ILCode.Conv_Ovf_I8:
				case ILCode.Conv_Ovf_U1:
				case ILCode.Conv_Ovf_U2:
				case ILCode.Conv_Ovf_U4:
				case ILCode.Conv_Ovf_U8:
				case ILCode.Conv_Ovf_I1_Un:
				case ILCode.Conv_Ovf_I2_Un:
				case ILCode.Conv_Ovf_I4_Un:
				case ILCode.Conv_Ovf_I8_Un:
				case ILCode.Conv_Ovf_U1_Un:
				case ILCode.Conv_Ovf_U2_Un:
				case ILCode.Conv_Ovf_U4_Un:
				case ILCode.Conv_Ovf_U8_Un:
					return arg1; // conversion was handled by Convert() function using the info from type analysis
					case ILCode.Conv_Ovf_I:  return arg1.CastTo(typeof(IntPtr)); // TODO
					case ILCode.Conv_Ovf_U:  return arg1.CastTo(typeof(UIntPtr));
					case ILCode.Conv_Ovf_I_Un:  return arg1.CastTo(typeof(IntPtr));
					case ILCode.Conv_Ovf_U_Un:  return arg1.CastTo(typeof(UIntPtr));
					
				case ILCode.Castclass:
				case ILCode.Unbox_Any:
					return arg1.CastTo(operandAsTypeRef);
				case ILCode.Isinst:
					return arg1.CastAs(operandAsTypeRef);
				case ILCode.Box:
					return arg1;
				case ILCode.Unbox:
					return InlineAssembly(byteCode, args);
					#endregion
					#region Indirect
				case ILCode.Ldind_I:
				case ILCode.Ldind_I1:
				case ILCode.Ldind_I2:
				case ILCode.Ldind_I4:
				case ILCode.Ldind_I8:
				case ILCode.Ldind_U1:
				case ILCode.Ldind_U2:
				case ILCode.Ldind_U4:
				case ILCode.Ldind_R4:
				case ILCode.Ldind_R8:
				case ILCode.Ldind_Ref:
				case ILCode.Ldobj:
					if (args[0] is DirectionExpression)
						return ((DirectionExpression)args[0]).Expression.Detach();
					else
						return InlineAssembly(byteCode, args);
					
				case ILCode.Stind_I:
				case ILCode.Stind_I1:
				case ILCode.Stind_I2:
				case ILCode.Stind_I4:
				case ILCode.Stind_I8:
				case ILCode.Stind_R4:
				case ILCode.Stind_R8:
				case ILCode.Stind_Ref:
				case ILCode.Stobj:
					if (args[0] is DirectionExpression)
						return new AssignmentExpression(((DirectionExpression)args[0]).Expression.Detach(), args[1]);
					else
						return InlineAssembly(byteCode, args);
					#endregion
					case ILCode.Arglist: return InlineAssembly(byteCode, args);
					case ILCode.Break: return InlineAssembly(byteCode, args);
				case ILCode.Call:
					return TransformCall(false, operand, methodDef, args);
				case ILCode.Callvirt:
					return TransformCall(true, operand, methodDef, args);
				case ILCode.Ldftn:
					{
						Cecil.MethodReference cecilMethod = ((MethodReference)operand);
						var expr = new Ast.IdentifierExpression(cecilMethod.Name);
						expr.TypeArguments.AddRange(ConvertTypeArguments(cecilMethod));
						expr.AddAnnotation(cecilMethod);
						return new IdentifierExpression("ldftn").Invoke(expr)
							.WithAnnotation(new Transforms.DelegateConstruction.Annotation(false));
					}
				case ILCode.Ldvirtftn:
					{
						Cecil.MethodReference cecilMethod = ((MethodReference)operand);
						var expr = new Ast.IdentifierExpression(cecilMethod.Name);
						expr.TypeArguments.AddRange(ConvertTypeArguments(cecilMethod));
						expr.AddAnnotation(cecilMethod);
						return new IdentifierExpression("ldvirtftn").Invoke(expr)
							.WithAnnotation(new Transforms.DelegateConstruction.Annotation(true));
					}
					
					case ILCode.Calli: return InlineAssembly(byteCode, args);
					case ILCode.Ckfinite: return InlineAssembly(byteCode, args);
					case ILCode.Constrained: return InlineAssembly(byteCode, args);
					case ILCode.Cpblk: return InlineAssembly(byteCode, args);
					case ILCode.Cpobj: return InlineAssembly(byteCode, args);
					case ILCode.Dup: return arg1;
					case ILCode.Endfilter: return InlineAssembly(byteCode, args);
					case ILCode.Endfinally: return null;
					case ILCode.Initblk: return InlineAssembly(byteCode, args);
				case ILCode.Initobj:
					if (args[0] is DirectionExpression)
						return new AssignmentExpression(((DirectionExpression)args[0]).Expression.Detach(), new DefaultValueExpression { Type = operandAsTypeRef });
					else
						return InlineAssembly(byteCode, args);
				case ILCode.Jmp:
					return InlineAssembly(byteCode, args);
				case ILCode.Ldarg:
					if (methodDef.HasThis && ((ParameterDefinition)operand).Index < 0) {
						if (context.CurrentMethod.DeclaringType.IsValueType)
							return MakeRef(new Ast.ThisReferenceExpression());
						else
							return new Ast.ThisReferenceExpression();
					} else {
						var expr = new Ast.IdentifierExpression(((ParameterDefinition)operand).Name).WithAnnotation(operand);
						if (((ParameterDefinition)operand).ParameterType is ByReferenceType)
							return MakeRef(expr);
						else
							return expr;
					}
				case ILCode.Ldarga:
					if (methodDef.HasThis && ((ParameterDefinition)operand).Index < 0) {
						return MakeRef(new Ast.ThisReferenceExpression());
					} else {
						return MakeRef(new Ast.IdentifierExpression(((ParameterDefinition)operand).Name).WithAnnotation(operand));
					}
				case ILCode.Ldc_I4:
					return AstBuilder.MakePrimitive((int)operand, byteCode.InferredType);
				case ILCode.Ldc_I8:
				case ILCode.Ldc_R4:
				case ILCode.Ldc_R8:
				case ILCode.Ldc_Decimal:
					return new Ast.PrimitiveExpression(operand);
				case ILCode.Ldfld:
					if (arg1 is DirectionExpression)
						arg1 = ((DirectionExpression)arg1).Expression.Detach();
					return arg1.Member(((FieldReference) operand).Name).WithAnnotation(operand);
				case ILCode.Ldsfld:
					return AstBuilder.ConvertType(((FieldReference)operand).DeclaringType)
						.Member(((FieldReference)operand).Name).WithAnnotation(operand);
				case ILCode.Stfld:
					if (arg1 is DirectionExpression)
						arg1 = ((DirectionExpression)arg1).Expression.Detach();
					return new AssignmentExpression(arg1.Member(((FieldReference) operand).Name).WithAnnotation(operand), arg2);
				case ILCode.Stsfld:
					return new AssignmentExpression(
						AstBuilder.ConvertType(((FieldReference)operand).DeclaringType)
						.Member(((FieldReference)operand).Name).WithAnnotation(operand),
						arg1);
				case ILCode.Ldflda:
					return MakeRef(arg1.Member(((FieldReference) operand).Name).WithAnnotation(operand));
				case ILCode.Ldsflda:
					return MakeRef(
						AstBuilder.ConvertType(((FieldReference)operand).DeclaringType)
						.Member(((FieldReference)operand).Name).WithAnnotation(operand));
				case ILCode.Ldloc:
					localVariablesToDefine.Add((ILVariable)operand);
					return new Ast.IdentifierExpression(((ILVariable)operand).Name).WithAnnotation(operand);
				case ILCode.Ldloca:
					localVariablesToDefine.Add((ILVariable)operand);
					return MakeRef(new Ast.IdentifierExpression(((ILVariable)operand).Name).WithAnnotation(operand));
				case ILCode.Ldnull:
					return new Ast.NullReferenceExpression();
				case ILCode.Ldstr:
					return new Ast.PrimitiveExpression(operand);
				case ILCode.Ldtoken:
					if (operand is Cecil.TypeReference) {
						return new Ast.TypeOfExpression { Type = operandAsTypeRef }.Member("TypeHandle");
					} else {
						return InlineAssembly(byteCode, args);
					}
					case ILCode.Leave: return new GotoStatement() { Label = ((ILLabel)operand).Name };
					case ILCode.Localloc: return InlineAssembly(byteCode, args);
					case ILCode.Mkrefany: return InlineAssembly(byteCode, args);
				case ILCode.Newobj:
					{
						Cecil.TypeReference declaringType = ((MethodReference)operand).DeclaringType;
						
						if (declaringType is ArrayType) {
							ComposedType ct = AstBuilder.ConvertType((ArrayType)declaringType) as ComposedType;
							if (ct != null && ct.ArraySpecifiers.Count >= 1) {
								var ace = new Ast.ArrayCreateExpression();
								ct.ArraySpecifiers.First().Remove();
								ct.ArraySpecifiers.MoveTo(ace.AdditionalArraySpecifiers);
								ace.Type = ct;
								ace.Arguments.AddRange(args);
								return ace;
							}
						}
						var oce = new Ast.ObjectCreateExpression();
						oce.Type = AstBuilder.ConvertType(declaringType);
						oce.Arguments.AddRange(args);
						return oce.WithAnnotation(operand);
					}
					case ILCode.No: return InlineAssembly(byteCode, args);
					case ILCode.Nop: return null;
					case ILCode.Pop: return arg1;
					case ILCode.Readonly: return InlineAssembly(byteCode, args);
					case ILCode.Refanytype: return InlineAssembly(byteCode, args);
					case ILCode.Refanyval: return InlineAssembly(byteCode, args);
					case ILCode.Ret: {
						if (methodDef.ReturnType.FullName != "System.Void") {
							return new Ast.ReturnStatement { Expression = arg1 };
						} else {
							return new Ast.ReturnStatement();
						}
					}
					case ILCode.Rethrow: return new Ast.ThrowStatement();
				case ILCode.Sizeof:
					return new Ast.SizeOfExpression { Type = operandAsTypeRef };
				case ILCode.Starg:
					return new Ast.AssignmentExpression(new Ast.IdentifierExpression(((ParameterDefinition)operand).Name).WithAnnotation(operand), arg1);
					case ILCode.Stloc: {
						ILVariable locVar = (ILVariable)operand;
						localVariablesToDefine.Add(locVar);
						return new Ast.AssignmentExpression(new Ast.IdentifierExpression(locVar.Name).WithAnnotation(locVar), arg1);
					}
					case ILCode.Switch: return InlineAssembly(byteCode, args);
					case ILCode.Tail: return InlineAssembly(byteCode, args);
					case ILCode.Throw: return new Ast.ThrowStatement { Expression = arg1 };
					case ILCode.Unaligned: return InlineAssembly(byteCode, args);
					case ILCode.Volatile: return InlineAssembly(byteCode, args);
					default: throw new Exception("Unknown OpCode: " + byteCode.Code);
			}
		}
		
		static AstNode TransformCall(bool isVirtual, object operand, MethodDefinition methodDef, List<Ast.Expression> args)
		{
			Cecil.MethodReference cecilMethod = ((MethodReference)operand);
			Ast.Expression target;
			List<Ast.Expression> methodArgs = new List<Ast.Expression>(args);
			if (cecilMethod.HasThis) {
				target = methodArgs[0];
				methodArgs.RemoveAt(0);
				
				// Unpack any DirectionExpression that is used as target for the call
				// (calling methods on value types implicitly passes the first argument by reference)
				if (target is DirectionExpression) {
					target = ((DirectionExpression)target).Expression;
					target.Remove(); // detach from DirectionExpression
				}
			} else {
				target = new TypeReferenceExpression { Type = AstBuilder.ConvertType(cecilMethod.DeclaringType) };
			}
			if (target is ThisReferenceExpression && !isVirtual) {
				// a non-virtual call on "this" might be a "base"-call.
				if ((cecilMethod.DeclaringType.IsGenericInstance ? cecilMethod.DeclaringType.GetElementType() : cecilMethod.DeclaringType) != methodDef.DeclaringType) {
					// If we're not calling a method in the current class; we must be calling one in the base class.
					target = new BaseReferenceExpression();
				}
			}
			
			if (cecilMethod.Name == "Get" && cecilMethod.DeclaringType is ArrayType && methodArgs.Count > 1) {
				return target.Indexer(methodArgs);
			} else if (cecilMethod.Name == "Set" && cecilMethod.DeclaringType is ArrayType && methodArgs.Count > 2) {
				return new AssignmentExpression(target.Indexer(methodArgs.GetRange(0, methodArgs.Count - 1)), methodArgs.Last());
			}
			
			// Resolve the method to figure out whether it is an accessor:
			Cecil.MethodDefinition cecilMethodDef = cecilMethod.Resolve();
			if (cecilMethodDef != null) {
				if (cecilMethodDef.IsGetter && methodArgs.Count == 0) {
					foreach (var prop in cecilMethodDef.DeclaringType.Properties) {
						if (prop.GetMethod == cecilMethodDef)
							return target.Member(prop.Name).WithAnnotation(prop);
					}
				} else if (cecilMethodDef.IsGetter) { // with parameters
					PropertyDefinition indexer = GetIndexer(cecilMethodDef);
					if (indexer != null)
						return target.Indexer(methodArgs).WithAnnotation(indexer);
				} else if (cecilMethodDef.IsSetter && methodArgs.Count == 1) {
					foreach (var prop in cecilMethodDef.DeclaringType.Properties) {
						if (prop.SetMethod == cecilMethodDef)
							return new Ast.AssignmentExpression(target.Member(prop.Name).WithAnnotation(prop), methodArgs[0]);
					}
				} else if (cecilMethodDef.IsSetter && methodArgs.Count > 1) {
					PropertyDefinition indexer = GetIndexer(cecilMethodDef);
					if (indexer != null)
						return new AssignmentExpression(
							target.Indexer(methodArgs.GetRange(0, methodArgs.Count - 1)).WithAnnotation(indexer),
							methodArgs[methodArgs.Count - 1]
						);
				} else if (cecilMethodDef.IsAddOn && methodArgs.Count == 1) {
					foreach (var ev in cecilMethodDef.DeclaringType.Events) {
						if (ev.AddMethod == cecilMethodDef) {
							return new Ast.AssignmentExpression {
								Left = target.Member(ev.Name).WithAnnotation(ev),
								Operator = AssignmentOperatorType.Add,
								Right = methodArgs[0]
							};
						}
					}
				} else if (cecilMethodDef.IsRemoveOn && methodArgs.Count == 1) {
					foreach (var ev in cecilMethodDef.DeclaringType.Events) {
						if (ev.RemoveMethod == cecilMethodDef) {
							return new Ast.AssignmentExpression {
								Left = target.Member(ev.Name).WithAnnotation(ev),
								Operator = AssignmentOperatorType.Subtract,
								Right = methodArgs[0]
							};
						}
					}
				}
			}
			// Default invocation
			AdjustArgumentsForMethodCall(cecilMethod, methodArgs);
			return target.Invoke(cecilMethod.Name, ConvertTypeArguments(cecilMethod), methodArgs).WithAnnotation(cecilMethod);
		}
		
		static void AdjustArgumentsForMethodCall(MethodReference cecilMethod, List<Expression> methodArgs)
		{
			// Convert 'ref' into 'out' where necessary
			for (int i = 0; i < methodArgs.Count && i < cecilMethod.Parameters.Count; i++) {
				DirectionExpression dir = methodArgs[i] as DirectionExpression;
				if (dir != null && cecilMethod.Parameters[i].IsOut)
					dir.FieldDirection = FieldDirection.Out;
			}
		}
		
		static PropertyDefinition GetIndexer(MethodDefinition cecilMethodDef)
		{
			TypeDefinition typeDef = cecilMethodDef.DeclaringType;
			string indexerName = null;
			foreach (CustomAttribute ca in typeDef.CustomAttributes) {
				if (ca.Constructor.FullName == "System.Void System.Reflection.DefaultMemberAttribute::.ctor(System.String)") {
					indexerName = ca.ConstructorArguments.Single().Value as string;
					break;
				}
			}
			if (indexerName == null)
				return null;
			foreach (PropertyDefinition prop in typeDef.Properties) {
				if (prop.Name == indexerName) {
					if (prop.GetMethod == cecilMethodDef || prop.SetMethod == cecilMethodDef)
						return prop;
				}
			}
			return null;
		}
		
		#if DEBUG
		static readonly ConcurrentDictionary<ILCode, int> unhandledOpcodes = new ConcurrentDictionary<ILCode, int>();
		#endif
		
		[Conditional("DEBUG")]
		public static void ClearUnhandledOpcodes()
		{
			#if DEBUG
			unhandledOpcodes.Clear();
			#endif
		}
		
		[Conditional("DEBUG")]
		public static void PrintNumberOfUnhandledOpcodes()
		{
			#if DEBUG
			foreach (var pair in unhandledOpcodes) {
				Debug.WriteLine("AddMethodBodyBuilder unhandled opcode: {1}x {0}", pair.Key, pair.Value);
			}
			#endif
		}
		
		static Expression InlineAssembly(ILExpression byteCode, List<Ast.Expression> args)
		{
			#if DEBUG
			unhandledOpcodes.AddOrUpdate(byteCode.Code, c => 1, (c, n) => n+1);
			#endif
			// Output the operand of the unknown IL code as well
			if (byteCode.Operand != null) {
				args.Insert(0, new IdentifierExpression(FormatByteCodeOperand(byteCode.Operand)));
			}
			return new IdentifierExpression(byteCode.Code.GetName()).Invoke(args);
		}
		
		static IEnumerable<AstType> ConvertTypeArguments(MethodReference cecilMethod)
		{
			GenericInstanceMethod g = cecilMethod as GenericInstanceMethod;
			if (g == null)
				return null;
			return g.GenericArguments.Select(t => AstBuilder.ConvertType(t));
		}
		
		static Ast.DirectionExpression MakeRef(Ast.Expression expr)
		{
			return new DirectionExpression { Expression = expr, FieldDirection = FieldDirection.Ref };
		}
		
		Ast.Expression Convert(Ast.Expression expr, Cecil.TypeReference actualType, Cecil.TypeReference reqType)
		{
			if (reqType == null || actualType == reqType) {
				return expr;
			} else {
				bool actualIsIntegerOrEnum = TypeAnalysis.IsIntegerOrEnum(actualType);
				bool requiredIsIntegerOrEnum = TypeAnalysis.IsIntegerOrEnum(reqType);
				
				if (TypeAnalysis.IsBoolean(reqType)) {
					if (TypeAnalysis.IsBoolean(actualType))
						return expr;
					if (actualIsIntegerOrEnum) {
						return new BinaryOperatorExpression(expr, BinaryOperatorType.InEquality, AstBuilder.MakePrimitive(0, actualType));
					} else {
						return new BinaryOperatorExpression(expr, BinaryOperatorType.InEquality, new NullReferenceExpression());
					}
				}
				if (TypeAnalysis.IsBoolean(actualType) && requiredIsIntegerOrEnum) {
					return new ConditionalExpression {
						Condition = expr,
						TrueExpression = AstBuilder.MakePrimitive(1, reqType),
						FalseExpression = AstBuilder.MakePrimitive(0, reqType)
					};
				}

				if (expr is PrimitiveExpression && !requiredIsIntegerOrEnum && TypeAnalysis.IsEnum(actualType))
				{
					return expr.CastTo(AstBuilder.ConvertType(actualType));
				}

				if (actualIsIntegerOrEnum && requiredIsIntegerOrEnum) {
					return expr.CastTo(AstBuilder.ConvertType(reqType));
				}
				return expr;
			}
		}
	}
}<|MERGE_RESOLUTION|>--- conflicted
+++ resolved
@@ -171,64 +171,6 @@
 			return args;
 		}
 		
-<<<<<<< HEAD
-		Ast.Expression MakeBranchCondition(ILExpression expr)
-		{
-			// get IL Ranges for expression
-			var ilRanges = expr.GetILRanges();
-			
-			switch(expr.Code) {
-				case ILCode.LogicNot:
-					return (new Ast.UnaryOperatorExpression(UnaryOperatorType.Not, MakeBranchCondition(expr.Arguments[0]))).WithAnnotation(ilRanges);
-				case ILCode.BrLogicAnd:
-					return (new Ast.BinaryOperatorExpression(
-						MakeBranchCondition(expr.Arguments[0]),
-						BinaryOperatorType.ConditionalAnd,
-						MakeBranchCondition(expr.Arguments[1]))
-					).WithAnnotation(ilRanges);
-				case ILCode.BrLogicOr:
-					return (new Ast.BinaryOperatorExpression(
-						MakeBranchCondition(expr.Arguments[0]),
-						BinaryOperatorType.ConditionalOr,
-						MakeBranchCondition(expr.Arguments[1])
-					)).WithAnnotation(ilRanges);
-			}
-			
-			List<Ast.Expression> args = TransformExpressionArguments(expr);
-			Ast.Expression arg1 = args.Count >= 1 ? args[0] : null;
-			Ast.Expression arg2 = args.Count >= 2 ? args[1] : null;
-			switch((Code)expr.Code) {
-				case Code.Brfalse:
-					return (new Ast.UnaryOperatorExpression(UnaryOperatorType.Not, arg1)).WithAnnotation(ilRanges);
-				case Code.Brtrue:
-					return arg1.WithAnnotation(ilRanges);
-				case Code.Beq:
-					return (new Ast.BinaryOperatorExpression(arg1, BinaryOperatorType.Equality, arg2)).WithAnnotation(ilRanges);
-				case Code.Bge:
-					return (new Ast.BinaryOperatorExpression(arg1, BinaryOperatorType.GreaterThanOrEqual, arg2)).WithAnnotation(ilRanges);
-				case Code.Bge_Un:
-					return (new Ast.BinaryOperatorExpression(arg1, BinaryOperatorType.GreaterThanOrEqual, arg2)).WithAnnotation(ilRanges);
-				case Code.Bgt:
-					return (new Ast.BinaryOperatorExpression(arg1, BinaryOperatorType.GreaterThan, arg2)).WithAnnotation(ilRanges);
-				case Code.Bgt_Un:
-					return (new Ast.BinaryOperatorExpression(arg1, BinaryOperatorType.GreaterThan, arg2)).WithAnnotation(ilRanges);
-				case Code.Ble:
-					return (new Ast.BinaryOperatorExpression(arg1, BinaryOperatorType.LessThanOrEqual, arg2)).WithAnnotation(ilRanges);
-				case Code.Ble_Un:
-					return (new Ast.BinaryOperatorExpression(arg1, BinaryOperatorType.LessThanOrEqual, arg2)).WithAnnotation(ilRanges);
-				case Code.Blt:
-					return (new Ast.BinaryOperatorExpression(arg1, BinaryOperatorType.LessThan, arg2)).WithAnnotation(ilRanges);
-				case Code.Blt_Un:
-					return (new Ast.BinaryOperatorExpression(arg1, BinaryOperatorType.LessThan, arg2)).WithAnnotation(ilRanges);
-				case Code.Bne_Un:
-					return (new Ast.BinaryOperatorExpression(arg1, BinaryOperatorType.InEquality, arg2)).WithAnnotation(ilRanges);
-				default:
-					throw new Exception("Bad opcode");
-			}
-		}
-		
-=======
->>>>>>> 37301d01
 		static string FormatByteCodeOperand(object operand)
 		{
 			if (operand == null) {
