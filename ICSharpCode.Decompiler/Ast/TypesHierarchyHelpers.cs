--- conflicted
+++ resolved
@@ -291,12 +291,8 @@
 			if (attrs == MethodAttributes.Assembly || attrs == MethodAttributes.FamANDAssem) {
 				var derivedTypeAsm = derivedType.Module.Assembly;
 				var asm = baseMember.DeclaringType.Module.Assembly;
-<<<<<<< HEAD
+
 				if (derivedTypeAsm != null && asm != null && asm.HasCustomAttributes) {
-=======
-
-				if (asm.HasCustomAttributes) {
->>>>>>> cd30641d
 					var attributes = asm.CustomAttributes
 						.Where(attr => attr.TypeFullName == "System.Runtime.CompilerServices.InternalsVisibleToAttribute");
 					foreach (var attribute in attributes) {
