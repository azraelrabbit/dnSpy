// Copyright (c) 2011 AlphaSierraPapa for the SharpDevelop Team
// 
// Permission is hereby granted, free of charge, to any person obtaining a copy of this
// software and associated documentation files (the "Software"), to deal in the Software
// without restriction, including without limitation the rights to use, copy, modify, merge,
// publish, distribute, sublicense, and/or sell copies of the Software, and to permit persons
// to whom the Software is furnished to do so, subject to the following conditions:
// 
// The above copyright notice and this permission notice shall be included in all copies or
// substantial portions of the Software.
// 
// THE SOFTWARE IS PROVIDED "AS IS", WITHOUT WARRANTY OF ANY KIND, EXPRESS OR IMPLIED,
// INCLUDING BUT NOT LIMITED TO THE WARRANTIES OF MERCHANTABILITY, FITNESS FOR A PARTICULAR
// PURPOSE AND NONINFRINGEMENT. IN NO EVENT SHALL THE AUTHORS OR COPYRIGHT HOLDERS BE LIABLE
// FOR ANY CLAIM, DAMAGES OR OTHER LIABILITY, WHETHER IN AN ACTION OF CONTRACT, TORT OR
// OTHERWISE, ARISING FROM, OUT OF OR IN CONNECTION WITH THE SOFTWARE OR THE USE OR OTHER
// DEALINGS IN THE SOFTWARE.

using System;
using System.Collections.Concurrent;
using System.Collections.Generic;
using System.Collections.ObjectModel;
using System.Diagnostics;
using System.IO;
using System.Linq;
using System.Runtime.CompilerServices;
using System.Runtime.InteropServices;
using System.Threading;

using ICSharpCode.Decompiler;
using ICSharpCode.Decompiler.Ast.Transforms;
using ICSharpCode.Decompiler.ILAst;
using ICSharpCode.NRefactory;
using ICSharpCode.NRefactory.CSharp;
using ICSharpCode.NRefactory.Utils;
using dnlib.DotNet;
using dnlib.DotNet.Emit;

namespace ICSharpCode.Decompiler.Ast
{
	using Ast = ICSharpCode.NRefactory.CSharp;
	using VarianceModifier = ICSharpCode.NRefactory.TypeSystem.VarianceModifier;
	
	[Flags]
	public enum ConvertTypeOptions
	{
		None = 0,
		IncludeNamespace = 1,
		IncludeTypeParameterDefinitions = 2,
		DoNotUsePrimitiveTypeNames = 4
	}
	
	public class AstBuilder
	{
		DecompilerContext context;
		SyntaxTree syntaxTree = new SyntaxTree();
		Dictionary<string, NamespaceDeclaration> astNamespaces = new Dictionary<string, NamespaceDeclaration>();
		bool transformationsHaveRun;
		
		public AstBuilder(DecompilerContext context)
		{
			if (context == null)
				throw new ArgumentNullException("context");
			this.context = context;
			this.DecompileMethodBodies = true;
		}
		
		public static bool MemberIsHidden(IMemberRef member, DecompilerSettings settings)
		{
			MethodDef method = member as MethodDef;
			if (method != null) {
				if (method.IsGetter || method.IsSetter || method.IsAddOn || method.IsRemoveOn)
					return true;
				if (settings.AnonymousMethods && method.HasGeneratedName() && method.IsCompilerGenerated())
					return true;
			}

			TypeDef type = member as TypeDef;
			if (type != null) {
				if (type.DeclaringType != null) {
					if (settings.AnonymousMethods && IsClosureType(type))
						return true;
					if (settings.YieldReturn && YieldReturnDecompiler.IsCompilerGeneratorEnumerator(type))
						return true;
					if (settings.AsyncAwait && AsyncDecompiler.IsCompilerGeneratedStateMachine(type))
						return true;
				} else if (type.IsCompilerGenerated()) {
					if (type.Name.StartsWith("<PrivateImplementationDetails>", StringComparison.Ordinal))
						return true;
					if (type.IsAnonymousType())
						return true;
				}
			}
			
			FieldDef field = member as FieldDef;
			if (field != null) {
				if (field.IsCompilerGenerated()) {
					if (settings.AnonymousMethods && IsAnonymousMethodCacheField(field))
						return true;
					if (settings.AutomaticProperties && IsAutomaticPropertyBackingField(field))
						return true;
					if (settings.SwitchStatementOnString && IsSwitchOnStringCache(field))
						return true;
				}
				// event-fields are not [CompilerGenerated]
				if (settings.AutomaticEvents && field.DeclaringType.Events.Any(ev => ev.Name == field.Name))
					return true;
			}
			
			return false;
		}

		static bool IsSwitchOnStringCache(FieldDef field)
		{
			return field.Name.StartsWith("<>f__switch", StringComparison.Ordinal);
		}

		static bool IsAutomaticPropertyBackingField(FieldDef field)
		{
			return field.HasGeneratedName() && field.Name.EndsWith("BackingField", StringComparison.Ordinal);
		}

		static bool IsAnonymousMethodCacheField(FieldDef field)
		{
			return field.Name.StartsWith("CS$<>", StringComparison.Ordinal) || field.Name.StartsWith("<>f__am", StringComparison.Ordinal);
		}

		static bool IsClosureType(TypeDef type)
		{
			return type.HasGeneratedName() && type.IsCompilerGenerated() && (type.Name.Contains("DisplayClass") || type.Name.Contains("AnonStorey"));
		}
		
		/// <summary>
		/// Runs the C# transformations on the compilation unit.
		/// </summary>
		public void RunTransformations()
		{
			RunTransformations(null);
		}
		
		public void RunTransformations(Predicate<IAstTransform> transformAbortCondition)
		{
			TransformationPipeline.RunTransformationsUntil(syntaxTree, transformAbortCondition, context);
			transformationsHaveRun = true;
		}
		
		/// <summary>
		/// Gets the abstract source tree.
		/// </summary>
		public SyntaxTree SyntaxTree {
			get { return syntaxTree; }
		}
		
		/// <summary>
		/// Generates C# code from the abstract source tree.
		/// </summary>
		/// <remarks>This method adds ParenthesizedExpressions into the AST, and will run transformations if <see cref="RunTransformations"/> was not called explicitly</remarks>
		public void GenerateCode(ITextOutput output)
		{
			if (!transformationsHaveRun)
				RunTransformations();
			
			syntaxTree.AcceptVisitor(new InsertParenthesesVisitor { InsertParenthesesForReadability = true });
			var outputFormatter = new TextOutputFormatter(output, context) { FoldBraces = context.Settings.FoldBraces };
			var formattingPolicy = context.Settings.CSharpFormattingOptions;
			syntaxTree.AcceptVisitor(new CSharpOutputVisitor(outputFormatter, formattingPolicy));
		}
		
		public void AddAssembly(AssemblyDef assemblyDefinition, bool onlyAssemblyLevel = false)
		{
			AddAssembly(assemblyDefinition.ManifestModule, onlyAssemblyLevel, true, true);
		}

		public void AddAssembly(ModuleDef moduleDefinition, bool onlyAssemblyLevel, bool decompileAsm, bool decompileMod)
		{
			if (decompileAsm && moduleDefinition.Assembly != null && moduleDefinition.Assembly.Version != null) {
				syntaxTree.AddChild(
					new AttributeSection {
						AttributeTarget = "assembly",
						Attributes = {
							new NRefactory.CSharp.Attribute {
								Type = new SimpleType("AssemblyVersion")
									.WithAnnotation(moduleDefinition.CorLibTypes.GetTypeRef(
										"System.Reflection", "AssemblyVersionAttribute")),
								Arguments = {
									new PrimitiveExpression(moduleDefinition.Assembly.Version.ToString())
								}
							}
						}
					}, EntityDeclaration.AttributeRole);
			}
			
			if (decompileAsm && moduleDefinition.Assembly != null) {
				ConvertCustomAttributes(syntaxTree, moduleDefinition.Assembly, "assembly");
				ConvertSecurityAttributes(syntaxTree, moduleDefinition.Assembly, "assembly");
			}
			if (decompileMod) {
				ConvertCustomAttributes(syntaxTree, moduleDefinition, "module");
				AddTypeForwarderAttributes(syntaxTree, moduleDefinition, "assembly");
			}
			
			if (decompileMod && !onlyAssemblyLevel) {
				foreach (TypeDef typeDef in moduleDefinition.Types) {
					// Skip the <Module> class
					if (typeDef.IsGlobalModuleType) continue;
					// Skip any hidden types
					if (AstBuilder.MemberIsHidden(typeDef, context.Settings))
						continue;

					AddType(typeDef);
				}
			}
		}
		
		void AddTypeForwarderAttributes(SyntaxTree astCompileUnit, ModuleDef module, string target)
		{
			if (!module.HasExportedTypes)
				return;
			foreach (ExportedType type in module.ExportedTypes) {
				if (type.MovedToAnotherAssembly) {
					var forwardedType = CreateTypeOfExpression(type.ToTypeRef());
					astCompileUnit.AddChild(
						new AttributeSection {
							AttributeTarget = target,
							Attributes = {
								new NRefactory.CSharp.Attribute {
									Type = new SimpleType("TypeForwardedTo")
										.WithAnnotation(module.CorLibTypes.GetTypeRef(
											"System.Runtime.CompilerServices", "TypeForwardedToAttribute")),
									Arguments = { forwardedType }
								}
							}
						}, EntityDeclaration.AttributeRole);
				}
			}
		}
		
		NamespaceDeclaration GetCodeNamespace(string name)
		{
			if (string.IsNullOrEmpty(name)) {
				return null;
			}
			if (astNamespaces.ContainsKey(name)) {
				return astNamespaces[name];
			} else {
				// Create the namespace
				NamespaceDeclaration astNamespace = new NamespaceDeclaration { Name = name };
				syntaxTree.Members.Add(astNamespace);
				astNamespaces[name] = astNamespace;
				return astNamespace;
			}
		}
		
		public void AddType(TypeDef typeDef)
		{
			var astType = CreateType(typeDef);
			NamespaceDeclaration astNS = GetCodeNamespace(typeDef.Namespace);
			if (astNS != null) {
				astNS.Members.Add(astType);
			} else {
				syntaxTree.Members.Add(astType);
			}
		}
		
		public void AddMethod(MethodDef method)
		{
			AstNode node = method.IsConstructor ? (AstNode)CreateConstructor(method) : CreateMethod(method);
			syntaxTree.Members.Add(node);
		}

		public void AddProperty(PropertyDef property)
		{
			syntaxTree.Members.Add(CreateProperty(property));
		}
		
		public void AddField(FieldDef field)
		{
			syntaxTree.Members.Add(CreateField(field));
		}
		
		public void AddEvent(EventDef ev)
		{
			syntaxTree.Members.Add(CreateEvent(ev));
		}
		
		/// <summary>
		/// Creates the AST for a type definition.
		/// </summary>
		/// <param name="typeDef"></param>
		/// <returns>TypeDeclaration or DelegateDeclaration.</returns>
		public EntityDeclaration CreateType(TypeDef typeDef)
		{
			// create type
			TypeDef oldCurrentType = context.CurrentType;
			context.CurrentType = typeDef;
			TypeDeclaration astType = new TypeDeclaration();
			ConvertAttributes(astType, typeDef);
			astType.AddAnnotation(typeDef);
			astType.Modifiers = ConvertModifiers(typeDef);
			astType.NameToken = Identifier.Create(CleanName(typeDef.Name)).WithAnnotation(typeDef);
			
			if (typeDef.IsEnum) {  // NB: Enum is value type
				astType.ClassType = ClassType.Enum;
				astType.Modifiers &= ~Modifiers.Sealed;
			} else if (DnlibExtensions.IsValueType(typeDef)) {
				astType.ClassType = ClassType.Struct;
				astType.Modifiers &= ~Modifiers.Sealed;
			} else if (typeDef.IsInterface) {
				astType.ClassType = ClassType.Interface;
				astType.Modifiers &= ~Modifiers.Abstract;
			} else {
				astType.ClassType = ClassType.Class;
			}
			
			IEnumerable<GenericParam> genericParameters = typeDef.GenericParameters;
			if (typeDef.DeclaringType != null && typeDef.DeclaringType.HasGenericParameters)
				genericParameters = genericParameters.Skip(typeDef.DeclaringType.GenericParameters.Count);
			astType.TypeParameters.AddRange(MakeTypeParameters(genericParameters));
			astType.Constraints.AddRange(MakeConstraints(genericParameters));
			
			EntityDeclaration result = astType;
			if (typeDef.IsEnum) {
				long expectedEnumMemberValue = 0;
				bool forcePrintingInitializers = IsFlagsEnum(typeDef);
<<<<<<< HEAD
				var enumType = typeDef.Fields.FirstOrDefault(f => !f.IsStatic);
				foreach (FieldDef field in typeDef.Fields) {
=======
				TypeCode baseType = TypeCode.Int32;
				foreach (FieldDefinition field in typeDef.Fields) {
>>>>>>> a6979707
					if (!field.IsStatic) {
						// the value__ field
						if (!new SigComparer().Equals(field.FieldType, typeDef.Module.CorLibTypes.Int32)) {
							astType.AddChild(ConvertType(field.FieldType), Roles.BaseType);
							baseType = TypeAnalysis.GetTypeCode(field.FieldType);
						}
					} else {
						EnumMemberDeclaration enumMember = new EnumMemberDeclaration();
						enumMember.AddAnnotation(field);
						enumMember.NameToken = Identifier.Create(CleanName(field.Name)).WithAnnotation(field);
						var constant = field.Constant == null ? null : field.Constant.Value;
						TypeCode c = constant == null ? TypeCode.Empty : Type.GetTypeCode(constant.GetType());
						if (c < TypeCode.Char || c > TypeCode.Decimal)
							continue;
						long memberValue = (long)CSharpPrimitiveCast.Cast(TypeCode.Int64, constant, false);
						if (forcePrintingInitializers || memberValue != expectedEnumMemberValue) {
<<<<<<< HEAD
							enumMember.AddChild(new PrimitiveExpression(ConvertConstant(enumType == null ? null : enumType.FieldSig.GetFieldType(), constant)), EnumMemberDeclaration.InitializerRole);
=======
							enumMember.AddChild(new PrimitiveExpression(CSharpPrimitiveCast.Cast(baseType, field.Constant, false)), EnumMemberDeclaration.InitializerRole);
>>>>>>> a6979707
						}
						expectedEnumMemberValue = memberValue + 1;
						astType.AddChild(enumMember, Roles.TypeMemberRole);
					}
				}
			} else if (typeDef.BaseType != null && typeDef.BaseType.FullName == "System.MulticastDelegate") {
				DelegateDeclaration dd = new DelegateDeclaration();
				dd.Modifiers = astType.Modifiers & ~Modifiers.Sealed;
				dd.NameToken = (Identifier)astType.NameToken.Clone();
				dd.AddAnnotation(typeDef);
				astType.Attributes.MoveTo(dd.Attributes);
				astType.TypeParameters.MoveTo(dd.TypeParameters);
				astType.Constraints.MoveTo(dd.Constraints);
				foreach (var m in typeDef.Methods) {
					if (m.Name == "Invoke") {
						dd.ReturnType = ConvertType(m.ReturnType, m.Parameters.ReturnParameter.ParamDef);
						dd.Parameters.AddRange(MakeParameters(m));
						ConvertAttributes(dd, m.Parameters.ReturnParameter, m.Module);
					}
				}
				result = dd;
			} else {
				// Base type
				if (typeDef.BaseType != null && !DnlibExtensions.IsValueType(typeDef) && typeDef.BaseType.FullName != "System.Object") {
					astType.AddChild(ConvertType(typeDef.BaseType), Roles.BaseType);
				}
				foreach (var i in typeDef.Interfaces)
					astType.AddChild(ConvertType(i.Interface), Roles.BaseType);
				
				AddTypeMembers(astType, typeDef);

				if (astType.Members.OfType<IndexerDeclaration>().Any(idx => idx.PrivateImplementationType.IsNull)) {
					// Remove the [DefaultMember] attribute if the class contains indexers
					foreach (AttributeSection section in astType.Attributes) {
						foreach (Ast.Attribute attr in section.Attributes) {
							ITypeDefOrRef tr = attr.Type.Annotation<ITypeDefOrRef>();
							if (tr != null && tr.Name == "DefaultMemberAttribute" && tr.Namespace == "System.Reflection") {
								attr.Remove();
							}
						}
						if (section.Attributes.Count == 0)
							section.Remove();
					}
				}
			}

			context.CurrentType = oldCurrentType;
			return result;
		}

		internal static string CleanName(string name)
		{
			int pos = name.LastIndexOf('`');
			if (pos >= 0)
				name = name.Substring(0, pos);
			pos = name.LastIndexOf('.');
			if (pos >= 0)
				name = name.Substring(pos + 1);
			return name;
		}

		#region Create TypeOf Expression
		/// <summary>
		/// Creates a typeof-expression for the specified type.
		/// </summary>
		public static TypeOfExpression CreateTypeOfExpression(ITypeDefOrRef type)
		{
			return new TypeOfExpression(AddEmptyTypeArgumentsForUnboundGenerics(ConvertType(type)));
		}
		
		static AstType AddEmptyTypeArgumentsForUnboundGenerics(AstType type)
		{
			ITypeDefOrRef typeRef = type.Annotation<ITypeDefOrRef>();
			if (typeRef == null)
				return type;
			TypeDef typeDef = typeRef.ResolveTypeDef(); // need to resolve to figure out the number of type parameters
			if (typeDef == null || !typeDef.HasGenericParameters)
				return type;
			SimpleType sType = type as SimpleType;
			MemberType mType = type as MemberType;
			if (sType != null) {
				while (typeDef.GenericParameters.Count > sType.TypeArguments.Count) {
					sType.TypeArguments.Add(new SimpleType("").WithAnnotation(TextTokenType.TypeGenericParameter));
				}
			}
			
			if (mType != null) {
				AddEmptyTypeArgumentsForUnboundGenerics(mType.Target);
				
				int outerTypeParamCount = typeDef.DeclaringType == null ? 0 : typeDef.DeclaringType.GenericParameters.Count;
				
				while (typeDef.GenericParameters.Count - outerTypeParamCount > mType.TypeArguments.Count) {
					mType.TypeArguments.Add(new SimpleType("").WithAnnotation(TextTokenType.TypeGenericParameter));
				}
			}
			
			return type;
		}
		#endregion
		
		#region Convert Type Reference
		/// <summary>
		/// Converts a type reference.
		/// </summary>
		/// <param name="type">The Cecil type reference that should be converted into
		/// a type system type reference.</param>
		/// <param name="typeAttributes">Attributes associated with the Cecil type reference.
		/// This is used to support the 'dynamic' type.</param>
		public static AstType ConvertType(ITypeDefOrRef type, IHasCustomAttribute typeAttributes = null, ConvertTypeOptions options = ConvertTypeOptions.None)
		{
			int typeIndex = 0;
			return ConvertType(type, typeAttributes, ref typeIndex, options, 0);
		}

		/// <summary>
		/// Converts a type reference.
		/// </summary>
		/// <param name="type">The Cecil type reference that should be converted into
		/// a type system type reference.</param>
		/// <param name="typeAttributes">Attributes associated with the Cecil type reference.
		/// This is used to support the 'dynamic' type.</param>
		public static AstType ConvertType(TypeSig type, IHasCustomAttribute typeAttributes = null, ConvertTypeOptions options = ConvertTypeOptions.None)
		{
			int typeIndex = 0;
			return ConvertType(type, typeAttributes, ref typeIndex, options, 0);
		}

		const int MAX_CONVERTTYPE_DEPTH = 50;
		static AstType ConvertType(TypeSig type, IHasCustomAttribute typeAttributes, ref int typeIndex, ConvertTypeOptions options, int depth)
		{
			if (depth++ > MAX_CONVERTTYPE_DEPTH)
				return AstType.Null;
			type = type.RemovePinnedAndModifiers();
			if (type == null) {
				return AstType.Null;
			}
			
			if (type is ByRefSig) {
				typeIndex++;
				// by reference type cannot be represented in C#; so we'll represent it as a pointer instead
				return ConvertType((type as ByRefSig).Next, typeAttributes, ref typeIndex, options, depth)
					.MakePointerType();
			} else if (type is PtrSig) {
				typeIndex++;
				return ConvertType((type as PtrSig).Next, typeAttributes, ref typeIndex, options, depth)
					.MakePointerType();
			} else if (type is ArraySigBase) {
				typeIndex++;
				return ConvertType((type as ArraySigBase).Next, typeAttributes, ref typeIndex, options, depth)
					.MakeArrayType((int)(type as ArraySigBase).Rank);
			} else if (type is GenericInstSig) {
				GenericInstSig gType = (GenericInstSig)type;
				if (gType.GenericType != null && gType.GenericType.Namespace == "System" && gType.GenericType.TypeName == "Nullable`1" && gType.GenericArguments.Count == 1) {
					typeIndex++;
					return new ComposedType {
						BaseType = ConvertType(gType.GenericArguments[0], typeAttributes, ref typeIndex, options, depth),
						HasNullableSpecifier = true
					};
				}
				AstType baseType = ConvertType(gType.GenericType == null ? null : gType.GenericType.TypeDefOrRef, typeAttributes, ref typeIndex, options & ~ConvertTypeOptions.IncludeTypeParameterDefinitions, depth);
				List<AstType> typeArguments = new List<AstType>();
				foreach (var typeArgument in gType.GenericArguments) {
					typeIndex++;
					typeArguments.Add(ConvertType(typeArgument, typeAttributes, ref typeIndex, options, depth));
				}
				ApplyTypeArgumentsTo(baseType, typeArguments);
				return baseType;
			} else if (type is GenericSig) {
				return new SimpleType(((GenericSig)type).TypeName).WithAnnotation(type);
			} else if (type is TypeDefOrRefSig) {
				return ConvertType(((TypeDefOrRefSig)type).TypeDefOrRef, typeAttributes, ref typeIndex, options, depth);
			} else
				return ConvertType(type.ToTypeDefOrRef(), typeAttributes, ref typeIndex, options, depth);
		}

		static AstType ConvertType(ITypeDefOrRef type, IHasCustomAttribute typeAttributes, ref int typeIndex, ConvertTypeOptions options, int depth)
		{
			if (depth++ > MAX_CONVERTTYPE_DEPTH || type == null)
				return AstType.Null;

			var ts = type as TypeSpec;
			if (ts != null && !(ts.TypeSig is FnPtrSig))
				return ConvertType(ts.TypeSig, typeAttributes, ref typeIndex, options, depth);

			if (type.DeclaringType != null) {
				AstType typeRef = ConvertType(type.DeclaringType, typeAttributes, ref typeIndex, options & ~ConvertTypeOptions.IncludeTypeParameterDefinitions, depth);
				string namepart = ICSharpCode.NRefactory.TypeSystem.ReflectionHelper.SplitTypeParameterCountFromReflectionName(type.Name);
				MemberType memberType = new MemberType { Target = typeRef, MemberNameToken = Identifier.Create(namepart).WithAnnotation(type) };
				memberType.AddAnnotation(type);
				if ((options & ConvertTypeOptions.IncludeTypeParameterDefinitions) == ConvertTypeOptions.IncludeTypeParameterDefinitions) {
					AddTypeParameterDefininitionsTo(type, memberType);
				}
				return memberType;
			} else {
				string ns = type.Namespace ?? string.Empty;
				string name = type.Name;
				if (ts != null)
					name = DnlibExtensions.GetFnPtrName(ts.TypeSig as FnPtrSig);
				if (name == null)
					throw new InvalidOperationException("type.Name returned null. Type: " + type.ToString());
				
				if (name == "Object" && ns == "System" && HasDynamicAttribute(typeAttributes, typeIndex)) {
					return new PrimitiveType("dynamic");
				} else {
					if (ns == "System") {
						if ((options & ConvertTypeOptions.DoNotUsePrimitiveTypeNames)
							!= ConvertTypeOptions.DoNotUsePrimitiveTypeNames) {
							switch (name) {
								case "SByte":
									return new PrimitiveType("sbyte").WithAnnotation(type);
								case "Int16":
									return new PrimitiveType("short").WithAnnotation(type);
								case "Int32":
									return new PrimitiveType("int").WithAnnotation(type);
								case "Int64":
									return new PrimitiveType("long").WithAnnotation(type);
								case "Byte":
									return new PrimitiveType("byte").WithAnnotation(type);
								case "UInt16":
									return new PrimitiveType("ushort").WithAnnotation(type);
								case "UInt32":
									return new PrimitiveType("uint").WithAnnotation(type);
								case "UInt64":
									return new PrimitiveType("ulong").WithAnnotation(type);
								case "String":
									return new PrimitiveType("string").WithAnnotation(type);
								case "Single":
									return new PrimitiveType("float").WithAnnotation(type);
								case "Double":
									return new PrimitiveType("double").WithAnnotation(type);
								case "Decimal":
									return new PrimitiveType("decimal").WithAnnotation(type);
								case "Char":
									return new PrimitiveType("char").WithAnnotation(type);
								case "Boolean":
									return new PrimitiveType("bool").WithAnnotation(type);
								case "Void":
									return new PrimitiveType("void").WithAnnotation(type);
								case "Object":
									return new PrimitiveType("object").WithAnnotation(type);
							}
						}
					}
					
					name = ICSharpCode.NRefactory.TypeSystem.ReflectionHelper.SplitTypeParameterCountFromReflectionName(name);
					
					AstType astType;
					if ((options & ConvertTypeOptions.IncludeNamespace) == ConvertTypeOptions.IncludeNamespace && ns.Length > 0) {
						string[] parts = ns.Split('.');
						AstType nsType = new SimpleType(parts[0]).WithAnnotation(TextTokenType.NamespacePart);
						for (int i = 1; i < parts.Length; i++) {
							nsType = new MemberType { Target = nsType, MemberNameToken = Identifier.Create(parts[i]).WithAnnotation(TextTokenType.NamespacePart) }.WithAnnotation(TextTokenType.NamespacePart);
						}
						astType = new MemberType { Target = nsType, MemberNameToken = Identifier.Create(name).WithAnnotation(type) };
					} else {
						astType = new SimpleType(name);
					}
					astType.AddAnnotation(type);
					
					if ((options & ConvertTypeOptions.IncludeTypeParameterDefinitions) == ConvertTypeOptions.IncludeTypeParameterDefinitions) {
						AddTypeParameterDefininitionsTo(type, astType);
					}
					return astType;
				}
			}
		}
		
		static void AddTypeParameterDefininitionsTo(ITypeDefOrRef type, AstType astType)
		{
			TypeDef typeDef = type.ResolveTypeDef();
			if (typeDef != null && typeDef.HasGenericParameters) {
				List<AstType> typeArguments = new List<AstType>();
				foreach (GenericParam gp in typeDef.GenericParameters) {
					typeArguments.Add(new SimpleType(gp.Name).WithAnnotation(gp));
				}
				ApplyTypeArgumentsTo(astType, typeArguments);
			}
		}
		
		static void ApplyTypeArgumentsTo(AstType baseType, List<AstType> typeArguments)
		{
			SimpleType st = baseType as SimpleType;
			if (st != null) {
				st.TypeArguments.AddRange(typeArguments);
			}
			MemberType mt = baseType as MemberType;
			if (mt != null) {
				ITypeDefOrRef type = mt.Annotation<ITypeDefOrRef>();
				if (type != null) {
					int typeParameterCount;
					ICSharpCode.NRefactory.TypeSystem.ReflectionHelper.SplitTypeParameterCountFromReflectionName(type.Name, out typeParameterCount);
					if (typeParameterCount > typeArguments.Count)
						typeParameterCount = typeArguments.Count;
					mt.TypeArguments.AddRange(typeArguments.GetRange(typeArguments.Count - typeParameterCount, typeParameterCount));
					typeArguments.RemoveRange(typeArguments.Count - typeParameterCount, typeParameterCount);
					if (typeArguments.Count > 0)
						ApplyTypeArgumentsTo(mt.Target, typeArguments);
				} else {
					mt.TypeArguments.AddRange(typeArguments);
				}
			}
		}
		
		const string DynamicAttributeFullName = "System.Runtime.CompilerServices.DynamicAttribute";
		
		static bool HasDynamicAttribute(IHasCustomAttribute attributeProvider, int typeIndex)
		{
			if (attributeProvider == null || !attributeProvider.HasCustomAttributes)
				return false;
			foreach (CustomAttribute a in attributeProvider.CustomAttributes) {
				if (a.TypeFullName == DynamicAttributeFullName) {
					if (a.ConstructorArguments.Count == 1) {
						IList<CAArgument> values = a.ConstructorArguments[0].Value as IList<CAArgument>;
						if (values != null && typeIndex < values.Count && values[typeIndex].Value is bool)
							return (bool)values[typeIndex].Value;
					}
					return true;
				}
			}
			return false;
		}
		#endregion
		
		#region ConvertModifiers
		Modifiers ConvertModifiers(TypeDef typeDef)
		{
			Modifiers modifiers = Modifiers.None;
			if (typeDef.IsNestedPrivate)
				modifiers |= Modifiers.Private;
			else if (typeDef.IsNestedAssembly || typeDef.IsNestedFamilyAndAssembly || typeDef.IsNotPublic)
				modifiers |= Modifiers.Internal;
			else if (typeDef.IsNestedFamily)
				modifiers |= Modifiers.Protected;
			else if (typeDef.IsNestedFamilyOrAssembly)
				modifiers |= Modifiers.Protected | Modifiers.Internal;
			else if (typeDef.IsPublic || typeDef.IsNestedPublic)
				modifiers |= Modifiers.Public;
			
			if (typeDef.IsAbstract && typeDef.IsSealed)
				modifiers |= Modifiers.Static;
			else if (typeDef.IsAbstract)
				modifiers |= Modifiers.Abstract;
			else if (typeDef.IsSealed)
				modifiers |= Modifiers.Sealed;
			
			return modifiers;
		}
		
		Modifiers ConvertModifiers(FieldDef fieldDef)
		{
			Modifiers modifiers = Modifiers.None;
			if (fieldDef.IsPrivate)
				modifiers |= Modifiers.Private;
			else if (fieldDef.IsAssembly || fieldDef.IsFamilyAndAssembly)
				modifiers |= Modifiers.Internal;
			else if (fieldDef.IsFamily)
				modifiers |= Modifiers.Protected;
			else if (fieldDef.IsFamilyOrAssembly)
				modifiers |= Modifiers.Protected | Modifiers.Internal;
			else if (fieldDef.IsPublic)
				modifiers |= Modifiers.Public;
			
			if (fieldDef.IsLiteral) {
				modifiers |= Modifiers.Const;
			} else {
				if (fieldDef.IsStatic)
					modifiers |= Modifiers.Static;
				
				if (fieldDef.IsInitOnly)
					modifiers |= Modifiers.Readonly;
			}
			
			CModReqdSig modreq = fieldDef.FieldType as CModReqdSig;
			if (modreq != null && modreq.Modifier != null && modreq.Modifier.FullName == typeof(IsVolatile).FullName)
				modifiers |= Modifiers.Volatile;
			
			return modifiers;
		}
		
		Modifiers ConvertModifiers(MethodDef methodDef)
		{
			if (methodDef == null)
				return Modifiers.None;
			Modifiers modifiers = Modifiers.None;
			if (methodDef.IsPrivate)
				modifiers |= Modifiers.Private;
			else if (methodDef.IsAssembly || methodDef.IsFamilyAndAssembly)
				modifiers |= Modifiers.Internal;
			else if (methodDef.IsFamily)
				modifiers |= Modifiers.Protected;
			else if (methodDef.IsFamilyOrAssembly)
				modifiers |= Modifiers.Protected | Modifiers.Internal;
			else if (methodDef.IsPublic)
				modifiers |= Modifiers.Public;
			
			if (methodDef.IsStatic)
				modifiers |= Modifiers.Static;
			
			if (methodDef.IsAbstract) {
				modifiers |= Modifiers.Abstract;
				if (!methodDef.IsNewSlot)
					modifiers |= Modifiers.Override;
			} else if (methodDef.IsFinal) {
				if (!methodDef.IsNewSlot) {
					modifiers |= Modifiers.Sealed | Modifiers.Override;
				}
			} else if (methodDef.IsVirtual) {
				if (methodDef.IsNewSlot)
					modifiers |= Modifiers.Virtual;
				else
					modifiers |= Modifiers.Override;
			}
			if (!methodDef.HasBody && !methodDef.IsAbstract)
				modifiers |= Modifiers.Extern;
			
			return modifiers;
		}

		#endregion
		
		void AddTypeMembers(TypeDeclaration astType, TypeDef typeDef)
		{
			// Nested types
			foreach (TypeDef nestedTypeDef in typeDef.NestedTypes) {
				if (MemberIsHidden(nestedTypeDef, context.Settings))
					continue;
				var nestedType = CreateType(nestedTypeDef);
				SetNewModifier(nestedType);
				astType.AddChild(nestedType, Roles.TypeMemberRole);
			}
			
			// Add fields
			foreach(FieldDef fieldDef in typeDef.Fields) {
				if (MemberIsHidden(fieldDef, context.Settings)) continue;
				astType.AddChild(CreateField(fieldDef), Roles.TypeMemberRole);
			}
			
			// Add events
			foreach(EventDef eventDef in typeDef.Events) {
				if (eventDef.AddMethod == null && eventDef.RemoveMethod == null)
					continue;
				astType.AddChild(CreateEvent(eventDef), Roles.TypeMemberRole);
			}

			// Add properties
			foreach(PropertyDef propDef in typeDef.Properties) {
				if (propDef.GetMethod == null && propDef.SetMethod == null)
					continue;
				astType.Members.Add(CreateProperty(propDef));
			}
			
			// Add methods
			foreach(MethodDef methodDef in typeDef.Methods) {
				if (MemberIsHidden(methodDef, context.Settings)) continue;
				
				if (methodDef.IsConstructor)
					astType.Members.Add(CreateConstructor(methodDef));
				else
					astType.Members.Add(CreateMethod(methodDef));
			}
		}

		EntityDeclaration CreateMethod(MethodDef methodDef)
		{
			MethodDeclaration astMethod = new MethodDeclaration();
			astMethod.AddAnnotation(methodDef);
			astMethod.ReturnType = ConvertType(methodDef.ReturnType, methodDef.Parameters.ReturnParameter.ParamDef);
			astMethod.NameToken = Identifier.Create(CleanName(methodDef.Name)).WithAnnotation(methodDef);
			astMethod.TypeParameters.AddRange(MakeTypeParameters(methodDef.GenericParameters));
			astMethod.Parameters.AddRange(MakeParameters(methodDef));
			// constraints for override and explicit interface implementation methods are inherited from the base method, so they cannot be specified directly
			if (!methodDef.IsVirtual || (methodDef.IsNewSlot && !methodDef.IsPrivate)) astMethod.Constraints.AddRange(MakeConstraints(methodDef.GenericParameters));
			if (!methodDef.DeclaringType.IsInterface) {
				if (IsExplicitInterfaceImplementation(methodDef)) {
					var methDecl = methodDef.Overrides.First().MethodDeclaration;
					astMethod.PrivateImplementationType = ConvertType(methDecl == null ? null : methDecl.DeclaringType);
				} else {
					astMethod.Modifiers = ConvertModifiers(methodDef);
					if (methodDef.IsVirtual == methodDef.IsNewSlot)
						SetNewModifier(astMethod);
				}
				astMethod.Body = CreateMethodBody(methodDef, astMethod.Parameters);
				if (context.CurrentMethodIsAsync) {
					astMethod.Modifiers |= Modifiers.Async;
					context.CurrentMethodIsAsync = false;
				}
			}
			ConvertAttributes(astMethod, methodDef);
			if (methodDef.HasCustomAttributes && astMethod.Parameters.Count > 0) {
				foreach (CustomAttribute ca in methodDef.CustomAttributes) {
					if (ca.AttributeType != null && ca.AttributeType.Name == "ExtensionAttribute" && ca.AttributeType.Namespace == "System.Runtime.CompilerServices") {
						astMethod.Parameters.First().ParameterModifier = ParameterModifier.This;
					}
				}
			}
			
			// Convert MethodDeclaration to OperatorDeclaration if possible
			if (methodDef.IsSpecialName && !methodDef.HasGenericParameters) {
				OperatorType? opType = OperatorDeclaration.GetOperatorType(methodDef.Name);
				if (opType.HasValue) {
					OperatorDeclaration op = new OperatorDeclaration();
					op.CopyAnnotationsFrom(astMethod);
					op.ReturnType = astMethod.ReturnType.Detach();
					op.OperatorType = opType.Value;
					op.Modifiers = astMethod.Modifiers;
					astMethod.Parameters.MoveTo(op.Parameters);
					astMethod.Attributes.MoveTo(op.Attributes);
					op.Body = astMethod.Body.Detach();
					return op;
				}
			}
			return astMethod;
		}
		
		bool IsExplicitInterfaceImplementation(MethodDef methodDef)
		{
			return methodDef != null && methodDef.HasOverrides && methodDef.IsPrivate;
		}

		IEnumerable<TypeParameterDeclaration> MakeTypeParameters(IEnumerable<GenericParam> genericParameters)
		{
			foreach (var gp in genericParameters) {
				TypeParameterDeclaration tp = new TypeParameterDeclaration();
				tp.NameToken = Identifier.Create(CleanName(gp.Name)).WithAnnotation(TextTokenHelper.GetTextTokenType(gp));
				if (gp.IsContravariant)
					tp.Variance = VarianceModifier.Contravariant;
				else if (gp.IsCovariant)
					tp.Variance = VarianceModifier.Covariant;
				ConvertCustomAttributes(tp, gp);
				yield return tp;
			}
		}
		
		IEnumerable<Constraint> MakeConstraints(IEnumerable<GenericParam> genericParameters)
		{
			foreach (var gp in genericParameters) {
				Constraint c = new Constraint();
				c.TypeParameter = new SimpleType(CleanName(gp.Name)).WithAnnotation(gp);
				// class/struct must be first
				if (gp.HasReferenceTypeConstraint)
					c.BaseTypes.Add(new PrimitiveType("class"));
				if (gp.HasNotNullableValueTypeConstraint)
					c.BaseTypes.Add(new PrimitiveType("struct"));
				
				foreach (var constraintType in gp.GenericParamConstraints) {
					if (constraintType.Constraint == null)
						continue;
					if (gp.HasNotNullableValueTypeConstraint && constraintType.Constraint.FullName == "System.ValueType")
						continue;
					c.BaseTypes.Add(ConvertType(constraintType.Constraint));
				}
				
				if (gp.HasDefaultConstructorConstraint && !gp.HasNotNullableValueTypeConstraint)
					c.BaseTypes.Add(new PrimitiveType("new")); // new() must be last
				if (c.BaseTypes.Any())
					yield return c;
			}
		}
		
		ConstructorDeclaration CreateConstructor(MethodDef methodDef)
		{
			ConstructorDeclaration astMethod = new ConstructorDeclaration();
			astMethod.AddAnnotation(methodDef);
			astMethod.Modifiers = ConvertModifiers(methodDef);
			if (methodDef.IsStatic) {
				// don't show visibility for static ctors
				astMethod.Modifiers &= ~Modifiers.VisibilityMask;
			}
			astMethod.NameToken = Identifier.Create(CleanName(methodDef.DeclaringType.Name)).WithAnnotation(methodDef.DeclaringType);
			astMethod.Parameters.AddRange(MakeParameters(methodDef));
			astMethod.Body = CreateMethodBody(methodDef, astMethod.Parameters);
			ConvertAttributes(astMethod, methodDef);
			if (methodDef.IsStatic && methodDef.DeclaringType.IsBeforeFieldInit && !astMethod.Body.IsNull) {
				astMethod.Body.InsertChildAfter(null, new Comment(" Note: this type is marked as 'beforefieldinit'."), Roles.Comment);
			}
			return astMethod;
		}

		Modifiers FixUpVisibility(Modifiers m)
		{
			Modifiers v = m & Modifiers.VisibilityMask;
			// If any of the modifiers is public, use that
			if ((v & Modifiers.Public) == Modifiers.Public)
				return Modifiers.Public | (m & ~Modifiers.VisibilityMask);
			// If both modifiers are private, no need to fix anything
			if (v == Modifiers.Private)
				return m;
			// Otherwise, use the other modifiers (internal and/or protected)
			return m & ~Modifiers.Private;
		}

		EntityDeclaration CreateProperty(PropertyDef propDef)
		{
			PropertyDeclaration astProp = new PropertyDeclaration();
			astProp.AddAnnotation(propDef);
			var accessor = propDef.GetMethod ?? propDef.SetMethod;
			Modifiers getterModifiers = Modifiers.None;
			Modifiers setterModifiers = Modifiers.None;
			if (IsExplicitInterfaceImplementation(accessor)) {
				var methDecl = accessor.Overrides.First().MethodDeclaration;
				astProp.PrivateImplementationType = ConvertType(methDecl == null ? null : methDecl.DeclaringType);
			} else if (!propDef.DeclaringType.IsInterface) {
				getterModifiers = ConvertModifiers(propDef.GetMethod);
				setterModifiers = ConvertModifiers(propDef.SetMethod);
				astProp.Modifiers = FixUpVisibility(getterModifiers | setterModifiers);
				try {
					if (accessor != null && accessor.IsVirtual && !accessor.IsNewSlot && (propDef.GetMethod == null || propDef.SetMethod == null)) {
						foreach (var basePropDef in TypesHierarchyHelpers.FindBaseProperties(propDef)) {
							if (basePropDef.GetMethod != null && basePropDef.SetMethod != null) {
								var propVisibilityModifiers = ConvertModifiers(basePropDef.GetMethod) | ConvertModifiers(basePropDef.SetMethod);
								astProp.Modifiers = FixUpVisibility((astProp.Modifiers & ~Modifiers.VisibilityMask) | (propVisibilityModifiers & Modifiers.VisibilityMask));
								break;
							} else {
								var baseAcc = basePropDef.GetMethod ?? basePropDef.SetMethod;
								if (baseAcc != null && baseAcc.IsNewSlot)
									break;
							}
						}
					}
				} catch (ResolveException) {
					// TODO: add some kind of notification (a comment?) about possible problems with decompiled code due to unresolved references.
				}
			}
			astProp.NameToken = Identifier.Create(CleanName(propDef.Name)).WithAnnotation(propDef);
			astProp.ReturnType = ConvertType(propDef.PropertySig.GetRetType(), propDef);
			
			if (propDef.GetMethod != null) {
				astProp.Getter = new Accessor();
				astProp.Getter.Body = CreateMethodBody(propDef.GetMethod);
				astProp.Getter.AddAnnotation(propDef.GetMethod);
				ConvertAttributes(astProp.Getter, propDef.GetMethod);
				
				if ((getterModifiers & Modifiers.VisibilityMask) != (astProp.Modifiers & Modifiers.VisibilityMask))
					astProp.Getter.Modifiers = getterModifiers & Modifiers.VisibilityMask;
			}
			if (propDef.SetMethod != null) {
				astProp.Setter = new Accessor();
				astProp.Setter.Body = CreateMethodBody(propDef.SetMethod);
				astProp.Setter.AddAnnotation(propDef.SetMethod);
				ConvertAttributes(astProp.Setter, propDef.SetMethod);
				Parameter lastParam = propDef.SetMethod.Parameters.SkipNonNormal().LastOrDefault();
				if (lastParam != null) {
					ConvertCustomAttributes(astProp.Setter, lastParam.ParamDef, "param");
					if (lastParam.HasParamDef && lastParam.ParamDef.HasMarshalType) {
						astProp.Setter.Attributes.Add(new AttributeSection(ConvertMarshalInfo(lastParam.ParamDef, propDef.Module)) { AttributeTarget = "param" });
					}
				}
				
				if ((setterModifiers & Modifiers.VisibilityMask) != (astProp.Modifiers & Modifiers.VisibilityMask))
					astProp.Setter.Modifiers = setterModifiers & Modifiers.VisibilityMask;
			}
			ConvertCustomAttributes(astProp, propDef);

			EntityDeclaration member = astProp;
			if(propDef.IsIndexer())
				member = ConvertPropertyToIndexer(astProp, propDef);
			if(accessor != null && !accessor.HasOverrides && !accessor.DeclaringType.IsInterface)
				if (accessor.IsVirtual == accessor.IsNewSlot)
					SetNewModifier(member);
			return member;
		}

		IndexerDeclaration ConvertPropertyToIndexer(PropertyDeclaration astProp, PropertyDef propDef)
		{
			var astIndexer = new IndexerDeclaration();
			astIndexer.CopyAnnotationsFrom(astProp);
			astProp.Attributes.MoveTo(astIndexer.Attributes);
			astIndexer.Modifiers = astProp.Modifiers;
			astIndexer.PrivateImplementationType = astProp.PrivateImplementationType.Detach();
			astIndexer.ReturnType = astProp.ReturnType.Detach();
			astIndexer.Getter = astProp.Getter.Detach();
			astIndexer.Setter = astProp.Setter.Detach();
			astIndexer.Parameters.AddRange(MakeParameters(propDef.GetParameters().ToList()));
			return astIndexer;
		}
		
		EntityDeclaration CreateEvent(EventDef eventDef)
		{
			if (eventDef.AddMethod != null && eventDef.AddMethod.IsAbstract) {
				// An abstract event cannot be custom
				EventDeclaration astEvent = new EventDeclaration();
				ConvertCustomAttributes(astEvent, eventDef);
				astEvent.AddAnnotation(eventDef);
				astEvent.Variables.Add(new VariableInitializer(eventDef, CleanName(eventDef.Name)));
				astEvent.ReturnType = ConvertType(eventDef.EventType, eventDef);
				if (!eventDef.DeclaringType.IsInterface)
					astEvent.Modifiers = ConvertModifiers(eventDef.AddMethod);
				return astEvent;
			} else {
				CustomEventDeclaration astEvent = new CustomEventDeclaration();
				ConvertCustomAttributes(astEvent, eventDef);
				astEvent.AddAnnotation(eventDef);
				astEvent.NameToken = Identifier.Create(CleanName(eventDef.Name)).WithAnnotation(eventDef);
				astEvent.ReturnType = ConvertType(eventDef.EventType, eventDef);
				if (eventDef.AddMethod == null || !IsExplicitInterfaceImplementation(eventDef.AddMethod))
					astEvent.Modifiers = ConvertModifiers(eventDef.AddMethod);
				else {
					var methDecl = eventDef.AddMethod.Overrides.First().MethodDeclaration;
					astEvent.PrivateImplementationType = ConvertType(methDecl == null ? null : methDecl.DeclaringType);
				}
				
				if (eventDef.AddMethod != null) {
					astEvent.AddAccessor = new Accessor {
						Body = CreateMethodBody(eventDef.AddMethod)
					}.WithAnnotation(eventDef.AddMethod);
					ConvertAttributes(astEvent.AddAccessor, eventDef.AddMethod);
				}
				if (eventDef.RemoveMethod != null) {
					astEvent.RemoveAccessor = new Accessor {
						Body = CreateMethodBody(eventDef.RemoveMethod)
					}.WithAnnotation(eventDef.RemoveMethod);
					ConvertAttributes(astEvent.RemoveAccessor, eventDef.RemoveMethod);
				}
				MethodDef accessor = eventDef.AddMethod ?? eventDef.RemoveMethod;
				if (accessor != null && accessor.IsVirtual == accessor.IsNewSlot) {
					SetNewModifier(astEvent);
				}
				return astEvent;
			}
		}
		
		public bool DecompileMethodBodies { get; set; }
		public bool DontShowCreateMethodBodyExceptions { get; set; }
		
		BlockStatement CreateMethodBody(MethodDef method, IEnumerable<ParameterDeclaration> parameters = null)
		{
			if (DecompileMethodBodies) {
				string msg;
				try {
					return AstMethodBodyBuilder.CreateMethodBody(method, context, parameters);
				}
				catch (OperationCanceledException) {
					throw;
				}
				catch (Exception ex) {
					if (DontShowCreateMethodBodyExceptions)
						throw;
					msg = string.Format("{0}An exception occurred when decompiling this method ({1:X8}){0}{0}{2}{0}",
							Environment.NewLine, method.MDToken.ToUInt32(), ex.ToString());
				}
				var bs = new BlockStatement();
				bs.Statements.Add(new EmptyStatement());
				bs.InsertChildAfter(null, new Comment(msg, CommentType.MultiLine), Roles.Comment);
				return bs;
			}
			else
				return null;
		}

		FieldDeclaration CreateField(FieldDef fieldDef)
		{
			FieldDeclaration astField = new FieldDeclaration();
			astField.AddAnnotation(fieldDef);
			VariableInitializer initializer = new VariableInitializer(fieldDef, CleanName(fieldDef.Name));
			astField.AddChild(initializer, Roles.Variable);
			astField.ReturnType = ConvertType(fieldDef.FieldType, fieldDef);
			astField.Modifiers = ConvertModifiers(fieldDef);
			if (fieldDef.HasConstant) {
				initializer.Initializer = CreateExpressionForConstant(fieldDef.Constant.Value, fieldDef.FieldType, fieldDef.DeclaringType.IsEnum);
			}
			ConvertAttributes(astField, fieldDef);
			SetNewModifier(astField);
			return astField;
		}

		static object ConvertConstant(TypeSig type, object constant)
		{
			if (type == null || constant == null)
				return constant;
			TypeCode c = ToTypeCode(type);
			if (c >= TypeCode.Char && c <= TypeCode.Double)
				return CSharpPrimitiveCast.Cast(c, constant, false);
			return constant;
		}

		static TypeCode ToTypeCode(TypeSig type)
		{
			switch (type.GetElementType()) {
			case ElementType.Boolean: return TypeCode.Boolean;
			case ElementType.Char: return TypeCode.Char;
			case ElementType.I1: return TypeCode.SByte;
			case ElementType.U1: return TypeCode.Byte;
			case ElementType.I2: return TypeCode.Int16;
			case ElementType.U2: return TypeCode.UInt16;
			case ElementType.I4: return TypeCode.Int32;
			case ElementType.U4: return TypeCode.UInt32;
			case ElementType.I8: return TypeCode.Int64;
			case ElementType.U8: return TypeCode.UInt64;
			case ElementType.R4: return TypeCode.Single;
			case ElementType.R8: return TypeCode.Double;
			case ElementType.String: return TypeCode.String;
			case ElementType.Object: return TypeCode.Object;
			}
			return TypeCode.Empty;
		}
		
		static Expression CreateExpressionForConstant(object constant, TypeSig type, bool isEnumMemberDeclaration = false)
		{
			constant = ConvertConstant(type, constant);
			if (constant == null) {
				if (DnlibExtensions.IsValueType(type) && !(type.Namespace == "System" && type.TypeName == "Nullable`1"))
					return new DefaultValueExpression(ConvertType(type));
				else
					return new NullReferenceExpression();
			} else {
				TypeCode c = Type.GetTypeCode(constant.GetType());
				if (c >= TypeCode.SByte && c <= TypeCode.UInt64 && !isEnumMemberDeclaration) {
					return MakePrimitive((long)CSharpPrimitiveCast.Cast(TypeCode.Int64, constant, false), type.ToTypeDefOrRef());
				} else {
					return new PrimitiveExpression(constant);
				}
			}
		}
		
		public static IEnumerable<ParameterDeclaration> MakeParameters(MethodDef method, bool isLambda = false)
		{
			var parameters = MakeParameters(method.Parameters, isLambda);
			if (method.CallingConvention == dnlib.DotNet.CallingConvention.VarArg) {
				var pd = new ParameterDeclaration {
					Type = new PrimitiveType("__arglist"),
					NameToken = Identifier.Create("").WithAnnotation(TextTokenType.Parameter)
				};
				return parameters.Concat(new[] { pd });
			} else {
				return parameters;
			}
		}
		
		public static IEnumerable<ParameterDeclaration> MakeParameters(IEnumerable<Parameter> paramCol, bool isLambda = false)
		{
			foreach (Parameter paramDef in paramCol) {
				if (paramDef.IsHiddenThisParameter)
					continue;

				ParameterDeclaration astParam = new ParameterDeclaration();
				astParam.AddAnnotation(paramDef);
				if (!(isLambda && paramDef.Type.ContainsAnonymousType()))
					astParam.Type = ConvertType(paramDef.Type, paramDef.ParamDef);
				astParam.NameToken = Identifier.Create(paramDef.Name).WithAnnotation(paramDef);
				
				if (paramDef.Type is ByRefSig) {
					astParam.ParameterModifier = (paramDef.HasParamDef && !paramDef.ParamDef.IsIn && paramDef.ParamDef.IsOut) ? ParameterModifier.Out : ParameterModifier.Ref;
					ComposedType ct = astParam.Type as ComposedType;
					if (ct != null && ct.PointerRank > 0)
						ct.PointerRank--;
				}
				
				if (paramDef.HasParamDef && paramDef.ParamDef.HasCustomAttributes) {
					foreach (CustomAttribute ca in paramDef.ParamDef.CustomAttributes) {
						if (ca.AttributeType != null && ca.AttributeType.Name == "ParamArrayAttribute" && ca.AttributeType.Namespace == "System")
							astParam.ParameterModifier = ParameterModifier.Params;
					}
				}
				if (paramDef.HasParamDef && paramDef.ParamDef.IsOptional) {
					var c = paramDef.ParamDef.Constant;
					astParam.DefaultExpression = CreateExpressionForConstant(c == null ? null : c.Value, paramDef.Type);
				}
				
				ConvertCustomAttributes(astParam, paramDef.ParamDef);
				ModuleDef module = paramDef.Method == null ? null : paramDef.Method.Module;
				if (module != null && paramDef.HasParamDef && paramDef.ParamDef.HasMarshalType) {
					astParam.Attributes.Add(new AttributeSection(ConvertMarshalInfo(paramDef.ParamDef, module)));
				}
				if (module != null && paramDef.HasParamDef && astParam.ParameterModifier != ParameterModifier.Out) {
					if (paramDef.ParamDef.IsIn)
						astParam.Attributes.Add(new AttributeSection(CreateNonCustomAttribute(typeof(InAttribute), module)));
					if (paramDef.ParamDef.IsOut)
						astParam.Attributes.Add(new AttributeSection(CreateNonCustomAttribute(typeof(OutAttribute), module)));
				}
				yield return astParam;
			}
		}
		
		#region ConvertAttributes
		void ConvertAttributes(EntityDeclaration attributedNode, TypeDef typeDef)
		{
			ConvertCustomAttributes(attributedNode, typeDef);
			ConvertSecurityAttributes(attributedNode, typeDef);
			
			// Handle the non-custom attributes:
			#region SerializableAttribute
			if (typeDef.IsSerializable)
				attributedNode.Attributes.Add(new AttributeSection(CreateNonCustomAttribute(typeof(SerializableAttribute))));
			#endregion
			
			#region ComImportAttribute
			if (typeDef.IsImport)
				attributedNode.Attributes.Add(new AttributeSection(CreateNonCustomAttribute(typeof(ComImportAttribute))));
			#endregion
			
			#region StructLayoutAttribute
			LayoutKind layoutKind = LayoutKind.Auto;
			switch (typeDef.Attributes & TypeAttributes.LayoutMask) {
				case TypeAttributes.SequentialLayout:
					layoutKind = LayoutKind.Sequential;
					break;
				case TypeAttributes.ExplicitLayout:
					layoutKind = LayoutKind.Explicit;
					break;
			}
			CharSet charSet = CharSet.None;
			switch (typeDef.Attributes & TypeAttributes.StringFormatMask) {
				case TypeAttributes.AnsiClass:
					charSet = CharSet.Ansi;
					break;
				case TypeAttributes.AutoClass:
					charSet = CharSet.Auto;
					break;
				case TypeAttributes.UnicodeClass:
					charSet = CharSet.Unicode;
					break;
			}
			LayoutKind defaultLayoutKind = (DnlibExtensions.IsValueType(typeDef) && !typeDef.IsEnum) ? LayoutKind.Sequential : LayoutKind.Auto;
			if (layoutKind != defaultLayoutKind || charSet != CharSet.Ansi || typeDef.HasClassLayout) {
				var attrType = typeof(StructLayoutAttribute);
				var structLayout = CreateNonCustomAttribute(attrType);
				structLayout.Arguments.Add(CreateEnumIdentifierExpression(typeof(LayoutKind), layoutKind.ToString()));
				var module = GetModule();
				if (charSet != CharSet.Ansi) {
					structLayout.AddNamedArgument(module, attrType, typeof(CharSet), "CharSet", CreateEnumIdentifierExpression(typeof(CharSet), charSet.ToString()));
				}
				if (typeDef.PackingSize != ushort.MaxValue && typeDef.PackingSize > 0) {
					structLayout.AddNamedArgument(module, attrType, typeof(int), "Pack", new PrimitiveExpression((int)typeDef.PackingSize));
				}
				if (typeDef.ClassSize != uint.MaxValue && typeDef.ClassSize > 0) {
					structLayout.AddNamedArgument(module, attrType, typeof(int), "Size", new PrimitiveExpression((int)typeDef.ClassSize));
				}
				attributedNode.Attributes.Add(new AttributeSection(structLayout));
			}
			#endregion
		}

		ModuleDef GetModule()
		{
			if (context.CurrentMethod != null && context.CurrentMethod.Module != null)
				return context.CurrentMethod.Module;
			if (context.CurrentType != null && context.CurrentType.Module != null)
				return context.CurrentType.Module;
			if (context.CurrentModule != null)
				return context.CurrentModule;

			return null;
		}

		MemberReferenceExpression CreateEnumIdentifierExpression(Type enumType, string fieldName)
		{
			var module = GetModule();
			var ide = new IdentifierExpression(enumType.Name);
			TypeRef typeRef = null;
			if (module != null) {
				typeRef = module.CorLibTypes.GetTypeRef(enumType.Namespace, enumType.Name);
				ide.AddAnnotation(typeRef);
				ide.IdentifierToken.AddAnnotation(typeRef);
			}
			var mre = ide.Member(fieldName, null);
			if (module != null) {
				MemberRef mr;
				mre.AddAnnotation(mr = new MemberRefUser(module, fieldName, new FieldSig(new ValueTypeSig(typeRef)), typeRef));
				mre.MemberNameToken.AddAnnotation(mr);
			}
			return mre;
		}
		
		void ConvertAttributes(EntityDeclaration attributedNode, MethodDef methodDef)
		{
			ConvertCustomAttributes(attributedNode, methodDef);
			ConvertSecurityAttributes(attributedNode, methodDef);
			
			MethodImplAttributes implAttributes = methodDef.ImplAttributes & ~MethodImplAttributes.CodeTypeMask;
			
			#region DllImportAttribute
			if (methodDef.HasImplMap) {
				ImplMap info = methodDef.ImplMap;
				var attrType = typeof(DllImportAttribute);
				var module = GetModule();
				Ast.Attribute dllImport = CreateNonCustomAttribute(attrType);
				dllImport.Arguments.Add(new PrimitiveExpression(info.Module == null ? string.Empty : info.Module.Name.String));
				
				if (info.IsBestFitDisabled)
					dllImport.AddNamedArgument(module, attrType, typeof(bool), "BestFitMapping", new PrimitiveExpression(false));
				if (info.IsBestFitEnabled)
					dllImport.AddNamedArgument(module, attrType, typeof(bool), "BestFitMapping", new PrimitiveExpression(true));
				
				System.Runtime.InteropServices.CallingConvention callingConvention;
				switch (info.Attributes & PInvokeAttributes.CallConvMask) {
					case PInvokeAttributes.CallConvCdecl:
						callingConvention = System.Runtime.InteropServices.CallingConvention.Cdecl;
						break;
					case PInvokeAttributes.CallConvFastcall:
						callingConvention = System.Runtime.InteropServices.CallingConvention.FastCall;
						break;
					case PInvokeAttributes.CallConvStdCall:
						callingConvention = System.Runtime.InteropServices.CallingConvention.StdCall;
						break;
					case PInvokeAttributes.CallConvThiscall:
						callingConvention = System.Runtime.InteropServices.CallingConvention.ThisCall;
						break;
					case PInvokeAttributes.CallConvWinapi:
						callingConvention = System.Runtime.InteropServices.CallingConvention.Winapi;
						break;
					default:
						callingConvention = 0;
						break;
				}
				if (callingConvention != System.Runtime.InteropServices.CallingConvention.Winapi)
					dllImport.AddNamedArgument(module, attrType, typeof(System.Runtime.InteropServices.CallingConvention), "CallingConvention", CreateEnumIdentifierExpression(typeof(System.Runtime.InteropServices.CallingConvention), callingConvention.ToString()));
				
				CharSet charSet = CharSet.None;
				switch (info.Attributes & PInvokeAttributes.CharSetMask) {
					case PInvokeAttributes.CharSetAnsi:
						charSet = CharSet.Ansi;
						break;
					case PInvokeAttributes.CharSetAuto:
						charSet = CharSet.Auto;
						break;
					case PInvokeAttributes.CharSetUnicode:
						charSet = CharSet.Unicode;
						break;
				}
				if (charSet != CharSet.None)
					dllImport.AddNamedArgument(module, attrType, typeof(CharSet), "CharSet", CreateEnumIdentifierExpression(typeof(CharSet), charSet.ToString()));
				
				if (!string.IsNullOrEmpty(info.Name) && info.Name != methodDef.Name)
					dllImport.AddNamedArgument(module, attrType, typeof(string), "EntryPoint", new PrimitiveExpression(info.Name.String));
				
				if (info.IsNoMangle)
					dllImport.AddNamedArgument(module, attrType, typeof(bool), "ExactSpelling", new PrimitiveExpression(true));
				
				if ((implAttributes & MethodImplAttributes.PreserveSig) == MethodImplAttributes.PreserveSig)
					implAttributes &= ~MethodImplAttributes.PreserveSig;
				else
					dllImport.AddNamedArgument(module, attrType, typeof(bool), "PreserveSig", new PrimitiveExpression(false));
				
				if (info.SupportsLastError)
					dllImport.AddNamedArgument(module, attrType, typeof(bool), "SetLastError", new PrimitiveExpression(true));
				
				if (info.IsThrowOnUnmappableCharDisabled)
					dllImport.AddNamedArgument(module, attrType, typeof(bool), "ThrowOnUnmappableChar", new PrimitiveExpression(false));
				if (info.IsThrowOnUnmappableCharEnabled)
					dllImport.AddNamedArgument(module, attrType, typeof(bool), "ThrowOnUnmappableChar", new PrimitiveExpression(true));
				
				attributedNode.Attributes.Add(new AttributeSection(dllImport));
			}
			#endregion
			
			#region PreserveSigAttribute
			if (implAttributes == MethodImplAttributes.PreserveSig) {
				attributedNode.Attributes.Add(new AttributeSection(CreateNonCustomAttribute(typeof(PreserveSigAttribute))));
				implAttributes = 0;
			}
			#endregion
			
			#region MethodImplAttribute
			if (implAttributes != 0) {
				Ast.Attribute methodImpl = CreateNonCustomAttribute(typeof(MethodImplAttribute));
				TypeRef methodImplOptions = methodDef.Module.CorLibTypes.GetTypeRef(
					"System.Runtime.CompilerServices", "MethodImplOptions");
				methodImpl.Arguments.Add(MakePrimitive((long)implAttributes, methodImplOptions));
				attributedNode.Attributes.Add(new AttributeSection(methodImpl));
			}
			#endregion
			
			ConvertAttributes(attributedNode, methodDef.Parameters.ReturnParameter, methodDef.Module);
		}
		
		void ConvertAttributes(EntityDeclaration attributedNode, Parameter methodReturnType, ModuleDef module)
		{
			ConvertCustomAttributes(attributedNode, methodReturnType.ParamDef, "return");
			if (methodReturnType.HasParamDef && methodReturnType.ParamDef.HasMarshalType) {
				var marshalInfo = ConvertMarshalInfo(methodReturnType.ParamDef, module);
				attributedNode.Attributes.Add(new AttributeSection(marshalInfo) { AttributeTarget = "return" });
			}
		}
		
		internal static void ConvertAttributes(EntityDeclaration attributedNode, FieldDef fieldDef, string attributeTarget = null)
		{
			ConvertCustomAttributes(attributedNode, fieldDef);
			
			#region FieldOffsetAttribute
			if (fieldDef.HasLayoutInfo && fieldDef.FieldOffset.HasValue) {
				Ast.Attribute fieldOffset = CreateNonCustomAttribute(typeof(FieldOffsetAttribute), fieldDef.Module);
				fieldOffset.Arguments.Add(new PrimitiveExpression((int)fieldDef.FieldOffset));
				attributedNode.Attributes.Add(new AttributeSection(fieldOffset) { AttributeTarget = attributeTarget });
			}
			#endregion
			
			#region NonSerializedAttribute
			if (fieldDef.IsNotSerialized) {
				Ast.Attribute nonSerialized = CreateNonCustomAttribute(typeof(NonSerializedAttribute), fieldDef.Module);
				attributedNode.Attributes.Add(new AttributeSection(nonSerialized) { AttributeTarget = attributeTarget });
			}
			#endregion
			
			if (fieldDef.HasMarshalType) {
				attributedNode.Attributes.Add(new AttributeSection(ConvertMarshalInfo(fieldDef, fieldDef.Module))  { AttributeTarget = attributeTarget });
			}
		}
		
		#region MarshalAsAttribute (ConvertMarshalInfo)
		static Ast.Attribute ConvertMarshalInfo(IHasFieldMarshal marshalInfoProvider, ModuleDef module)
		{
			MarshalType marshalInfo = marshalInfoProvider.MarshalType;
			var attrType = typeof(MarshalAsAttribute);
			Ast.Attribute attr = CreateNonCustomAttribute(attrType, module);
			var unmanagedType = module.CorLibTypes.GetTypeRef("System.Runtime.InteropServices", "UnmanagedType");
			attr.Arguments.Add(MakePrimitive((int)marshalInfo.NativeType, unmanagedType));
			
			var fami = marshalInfo as FixedArrayMarshalType;
			if (fami != null) {
				if (fami.IsSizeValid)
					attr.AddNamedArgument(module, attrType, typeof(int), "SizeConst", new PrimitiveExpression(fami.Size));
				if (fami.IsElementTypeValid)
					attr.AddNamedArgument(module, attrType, typeof(UnmanagedType), "ArraySubType", MakePrimitive((int)fami.ElementType, unmanagedType));
			}
			var sami = marshalInfo as SafeArrayMarshalType;
			if (sami != null) {
				if (sami.IsVariantTypeValid) {
					var varEnum = module.CorLibTypes.GetTypeRef("System.Runtime.InteropServices", "VarEnum");
					attr.AddNamedArgument(module, attrType, typeof(VarEnum), "SafeArraySubType", MakePrimitive((int)sami.VariantType, varEnum));
				}
				if (sami.IsUserDefinedSubTypeValid)
					attr.AddNamedArgument(module, attrType, typeof(Type), "SafeArrayUserDefinedSubType", CreateTypeOfExpression(sami.UserDefinedSubType));
			}
			var ami = marshalInfo as ArrayMarshalType;
			if (ami != null) {
				if (ami.IsElementTypeValid && ami.ElementType != NativeType.Max)
					attr.AddNamedArgument(module, attrType, typeof(UnmanagedType), "ArraySubType", MakePrimitive((int)ami.ElementType, unmanagedType));
				if (ami.IsSizeValid)
					attr.AddNamedArgument(module, attrType, typeof(int), "SizeConst", new PrimitiveExpression(ami.Size));
				if (ami.Flags != 0 && ami.ParamNumber >= 0)
					attr.AddNamedArgument(module, attrType, typeof(short), "SizeParamIndex", new PrimitiveExpression(ami.ParamNumber));
			}
			var cmi = marshalInfo as CustomMarshalType;
			if (cmi != null) {
				if (cmi.CustomMarshaler != null)
					attr.AddNamedArgument(module, attrType, typeof(Type), "MarshalTypeRef", CreateTypeOfExpression(cmi.CustomMarshaler));
				if (!UTF8String.IsNullOrEmpty(cmi.Cookie))
					attr.AddNamedArgument(module, attrType, typeof(string), "MarshalCookie", new PrimitiveExpression(cmi.Cookie.String));
			}
			var fssmi = marshalInfo as FixedSysStringMarshalType;
			if (fssmi != null) {
				if (fssmi.IsSizeValid)
					attr.AddNamedArgument(module, attrType, typeof(int), "SizeConst", new PrimitiveExpression(fssmi.Size));
			}
			var imti = marshalInfo as InterfaceMarshalType;
			if (imti != null) {
				if (imti.IsIidParamIndexValid)
					attr.AddNamedArgument(module, attrType, typeof(int), "IidParameterIndex", new PrimitiveExpression(imti.IidParamIndex));
			}
			return attr;
		}
		#endregion
		
		Ast.Attribute CreateNonCustomAttribute(Type attributeType)
		{
			return CreateNonCustomAttribute(attributeType, context.CurrentType != null ? context.CurrentType.Module : null);
		}
		
		static Ast.Attribute CreateNonCustomAttribute(Type attributeType, ModuleDef module)
		{
			Debug.Assert(attributeType.Name.EndsWith("Attribute", StringComparison.Ordinal));
			Ast.Attribute attr = new Ast.Attribute();
			attr.Type = new SimpleType(attributeType.Name.Substring(0, attributeType.Name.Length - "Attribute".Length));
			if (module != null) {
				attr.Type.AddAnnotation(module.CorLibTypes.GetTypeRef(attributeType.Namespace, attributeType.Name));
			}
			return attr;
		}
		
		static void ConvertCustomAttributes(AstNode attributedNode, IHasCustomAttribute customAttributeProvider, string attributeTarget = null)
		{
			EntityDeclaration entityDecl = attributedNode as EntityDeclaration;
			if (customAttributeProvider != null && customAttributeProvider.HasCustomAttributes) {
				var attributes = new List<ICSharpCode.NRefactory.CSharp.Attribute>();
				foreach (var customAttribute in customAttributeProvider.CustomAttributes.OrderBy(a => a.TypeFullName)) {
					if (customAttribute.AttributeType == null)
						continue;
					if (customAttribute.AttributeType.Name == "ExtensionAttribute" && customAttribute.AttributeType.Namespace == "System.Runtime.CompilerServices") {
						// don't show the ExtensionAttribute (it's converted to the 'this' modifier)
						continue;
					}
					if (customAttribute.AttributeType.Name == "ParamArrayAttribute" && customAttribute.AttributeType.Namespace == "System") {
						// don't show the ParamArrayAttribute (it's converted to the 'params' modifier)
						continue;
					}
					// if the method is async, remove [DebuggerStepThrough] and [Async
					if (entityDecl != null && entityDecl.HasModifier(Modifiers.Async)) {
						if (customAttribute.AttributeType.Name == "DebuggerStepThroughAttribute" && customAttribute.AttributeType.Namespace == "System.Diagnostics") {
							continue;
						}
						if (customAttribute.AttributeType.Name == "AsyncStateMachineAttribute" && customAttribute.AttributeType.Namespace == "System.Runtime.CompilerServices") {
							continue;
						}
					}
					
					var attribute = new ICSharpCode.NRefactory.CSharp.Attribute();
					attribute.AddAnnotation(customAttribute);
					attribute.Type = ConvertType(customAttribute.AttributeType);
					attributes.Add(attribute);
					
					SimpleType st = attribute.Type as SimpleType;
					if (st != null && st.Identifier.EndsWith("Attribute", StringComparison.Ordinal)) {
						var id = Identifier.Create(st.Identifier.Substring(0, st.Identifier.Length - "Attribute".Length));
						id.AddAnnotationsFrom(st.IdentifierToken);
						st.IdentifierToken = id;
					}

					if(customAttribute.HasConstructorArguments) {
						foreach (var parameter in customAttribute.ConstructorArguments) {
							Expression parameterValue = ConvertArgumentValue(parameter);
							attribute.Arguments.Add(parameterValue);
						}
					}
					if (customAttribute.HasNamedArguments) {
						TypeDef resolvedAttributeType = customAttribute.AttributeType.ResolveTypeDef();
						foreach (var propertyNamedArg in customAttribute.Properties) {
							var propertyReference = resolvedAttributeType != null ? resolvedAttributeType.Properties.FirstOrDefault(pr => pr.Name == propertyNamedArg.Name) : null;
							var propertyName = IdentifierExpression.Create(propertyNamedArg.Name, TextTokenHelper.GetTextTokenType((object)propertyReference ?? TextTokenType.InstanceProperty), true).WithAnnotation(propertyReference);
							var argumentValue = ConvertArgumentValue(propertyNamedArg.Argument);
							attribute.Arguments.Add(new AssignmentExpression(propertyName, argumentValue));
						}

						foreach (var fieldNamedArg in customAttribute.Fields) {
							var fieldReference = resolvedAttributeType != null ? resolvedAttributeType.Fields.FirstOrDefault(f => f.Name == fieldNamedArg.Name) : null;
							var fieldName = IdentifierExpression.Create(fieldNamedArg.Name, TextTokenHelper.GetTextTokenType((object)fieldReference ?? TextTokenType.InstanceField), true).WithAnnotation(fieldReference);
							var argumentValue = ConvertArgumentValue(fieldNamedArg.Argument);
							attribute.Arguments.Add(new AssignmentExpression(fieldName, argumentValue));
						}
					}
				}

				if (attributeTarget == "module" || attributeTarget == "assembly") {
					// use separate section for each attribute
					foreach (var attribute in attributes) {
						var section = new AttributeSection();
						section.AttributeTarget = attributeTarget;
						section.Attributes.Add(attribute);
						attributedNode.AddChild(section, EntityDeclaration.AttributeRole);
					}
				} else if (attributes.Count > 0) {
					// use single section for all attributes
					var section = new AttributeSection();
					section.AttributeTarget = attributeTarget;
					section.Attributes.AddRange(attributes);
					attributedNode.AddChild(section, EntityDeclaration.AttributeRole);
				}
			}
		}
		
		static void ConvertSecurityAttributes(AstNode attributedNode, IHasDeclSecurity secDeclProvider, string attributeTarget = null)
		{
			if (secDeclProvider == null || !secDeclProvider.HasDeclSecurities)
				return;
			var attributes = new List<ICSharpCode.NRefactory.CSharp.Attribute>();
			foreach (var secDecl in secDeclProvider.DeclSecurities.OrderBy(d => d.Action)) {
				foreach (var secAttribute in secDecl.SecurityAttributes.OrderBy(a => a.TypeFullName)) {
					if (secAttribute.AttributeType == null)
						continue;
					var attribute = new ICSharpCode.NRefactory.CSharp.Attribute();
					attribute.AddAnnotation(secAttribute);
					attribute.Type = ConvertType(secAttribute.AttributeType);
					attributes.Add(attribute);
					
					SimpleType st = attribute.Type as SimpleType;
					if (st != null && st.Identifier.EndsWith("Attribute", StringComparison.Ordinal)) {
						var id = Identifier.Create(st.Identifier.Substring(0, st.Identifier.Length - "Attribute".Length));
						id.AddAnnotationsFrom(st.IdentifierToken);
						st.IdentifierToken = id;
					}
					
					var module = secAttribute.AttributeType.Module;
					var securityActionType = module.CorLibTypes.GetTypeRef("System.Security.Permissions", "SecurityAction");
					attribute.Arguments.Add(MakePrimitive((int)secDecl.Action, securityActionType));
					
					if (secAttribute.HasNamedArguments) {
						TypeDef resolvedAttributeType = secAttribute.AttributeType.ResolveTypeDef();
						foreach (var propertyNamedArg in secAttribute.Properties) {
							var propertyReference = resolvedAttributeType != null ? resolvedAttributeType.Properties.FirstOrDefault(pr => pr.Name == propertyNamedArg.Name) : null;
							var propertyName = IdentifierExpression.Create(propertyNamedArg.Name, TextTokenHelper.GetTextTokenType((object)propertyReference ?? TextTokenType.InstanceProperty), true).WithAnnotation(propertyReference);
							var argumentValue = ConvertArgumentValue(propertyNamedArg.Argument);
							attribute.Arguments.Add(new AssignmentExpression(propertyName, argumentValue));
						}

						foreach (var fieldNamedArg in secAttribute.Fields) {
							var fieldReference = resolvedAttributeType != null ? resolvedAttributeType.Fields.FirstOrDefault(f => f.Name == fieldNamedArg.Name) : null;
							var fieldName = IdentifierExpression.Create(fieldNamedArg.Name, TextTokenHelper.GetTextTokenType((object)fieldReference ?? TextTokenType.InstanceField), true).WithAnnotation(fieldReference);
							var argumentValue = ConvertArgumentValue(fieldNamedArg.Argument);
							attribute.Arguments.Add(new AssignmentExpression(fieldName, argumentValue));
						}
					}
				}
			}
			if (attributeTarget == "module" || attributeTarget == "assembly") {
				// use separate section for each attribute
				foreach (var attribute in attributes) {
					var section = new AttributeSection();
					section.AttributeTarget = attributeTarget;
					section.Attributes.Add(attribute);
					attributedNode.AddChild(section, EntityDeclaration.AttributeRole);
				}
			} else if (attributes.Count > 0) {
				// use single section for all attributes
				var section = new AttributeSection();
				section.AttributeTarget = attributeTarget;
				section.Attributes.AddRange(attributes);
				attributedNode.AddChild(section, EntityDeclaration.AttributeRole);
			}
		}
		
		private static Expression ConvertArgumentValue(CAArgument argument)
		{
			if (argument.Value is IList<CAArgument>) {
				ArrayInitializerExpression arrayInit = new ArrayInitializerExpression();
				foreach (CAArgument element in (IList<CAArgument>)argument.Value) {
					arrayInit.Elements.Add(ConvertArgumentValue(element));
				}
				ArraySigBase arrayType = argument.Type as ArraySigBase;
				return new ArrayCreateExpression {
					Type = ConvertType(arrayType != null ? arrayType.Next : argument.Type),
					AdditionalArraySpecifiers = { new ArraySpecifier() },
					Initializer = arrayInit
				};
			} else if (argument.Value is CAArgument) {
				// occurs with boxed arguments
				return ConvertArgumentValue((CAArgument)argument.Value);
			}
			var type = argument.Type.Resolve();
			if (type != null && type.IsEnum && argument.Value != null) {
				try {
					if (argument.Value is UTF8String)
						return MakePrimitive(Convert.ToInt64(((UTF8String)argument.Value).String), type);
					return MakePrimitive(Convert.ToInt64(argument.Value), type);
				} catch (SystemException) {
				}
			}
			if (argument.Value is TypeSig) {
				return CreateTypeOfExpression(((TypeSig)argument.Value).ToTypeDefOrRef());
			} else if (argument.Value is UTF8String) {
				return new PrimitiveExpression(((UTF8String)argument.Value).String);
			} else {
				return new PrimitiveExpression(argument.Value);
			}
		}
		#endregion

		internal static Expression MakePrimitive(long val, ITypeDefOrRef type)
		{
			if (val == 0 && type.IsCorlibType("System", "Boolean"))
				return new Ast.PrimitiveExpression(false);
			else if (val == 1 && type.IsCorlibType("System", "Boolean"))
				return new Ast.PrimitiveExpression(true);
			else if (val == 0 && type.TryGetPtrSig() != null)
				return new Ast.NullReferenceExpression();
			if (type != null)
			{ // cannot rely on type.IsValueType, it's not set for typerefs (but is set for typespecs)
				TypeDef enumDefinition = type.ResolveTypeDef();
				if (enumDefinition != null && enumDefinition.IsEnum) {
					TypeCode enumBaseTypeCode = TypeCode.Int32;
					foreach (FieldDef field in enumDefinition.Fields) {
						if (field.IsStatic) {
							var constant = field.Constant == null ? null : field.Constant.Value;
							TypeCode c = constant == null ? TypeCode.Empty : Type.GetTypeCode(constant.GetType());
							if (c >= TypeCode.Char && c <= TypeCode.Decimal &&
								object.Equals(CSharpPrimitiveCast.Cast(TypeCode.Int64, constant, false), val))
								return ConvertType(type).Member(field.Name, field).WithAnnotation(field);
						} else if (!field.IsStatic)
							enumBaseTypeCode = TypeAnalysis.GetTypeCode(field.FieldType); // use primitive type of the enum
					}
					if (IsFlagsEnum(enumDefinition)) {
						long enumValue = val;
						Expression expr = null;
						long negatedEnumValue = ~val;
						// limit negatedEnumValue to the appropriate range
						switch (enumBaseTypeCode) {
							case TypeCode.Byte:
							case TypeCode.SByte:
								negatedEnumValue &= byte.MaxValue;
								break;
							case TypeCode.Char:
							case TypeCode.Int16:
							case TypeCode.UInt16:
								negatedEnumValue &= ushort.MaxValue;
								break;
							case TypeCode.Int32:
							case TypeCode.UInt32:
								negatedEnumValue &= uint.MaxValue;
								break;
						}
						Expression negatedExpr = null;
						foreach (FieldDef field in enumDefinition.Fields.Where(fld => fld.IsStatic)) {
							var constant = field.Constant == null ? null : field.Constant.Value;
							TypeCode c = constant == null ? TypeCode.Empty : Type.GetTypeCode(constant.GetType());
							if (c < TypeCode.Char || c > TypeCode.Decimal)
								continue;
							long fieldValue = (long)CSharpPrimitiveCast.Cast(TypeCode.Int64, constant, false);
							if (fieldValue == 0)
								continue;	// skip None enum value

							if ((fieldValue & enumValue) == fieldValue) {
								var fieldExpression = ConvertType(type).Member(field.Name, field).WithAnnotation(field);
								if (expr == null)
									expr = fieldExpression;
								else
									expr = new BinaryOperatorExpression(expr, BinaryOperatorType.BitwiseOr, fieldExpression);

								enumValue &= ~fieldValue;
							}
							if ((fieldValue & negatedEnumValue) == fieldValue) {
								var fieldExpression = ConvertType(type).Member(field.Name, field).WithAnnotation(field);
								if (negatedExpr == null)
									negatedExpr = fieldExpression;
								else
									negatedExpr = new BinaryOperatorExpression(negatedExpr, BinaryOperatorType.BitwiseOr, fieldExpression);

								negatedEnumValue &= ~fieldValue;
							}
						}
						if (enumValue == 0 && expr != null) {
							if (!(negatedEnumValue == 0 && negatedExpr != null && negatedExpr.Descendants.Count() < expr.Descendants.Count())) {
								return expr;
							}
						}
						if (negatedEnumValue == 0 && negatedExpr != null) {
							return new UnaryOperatorExpression(UnaryOperatorType.BitNot, negatedExpr);
						}
					}
					if (enumBaseTypeCode < TypeCode.Char || enumBaseTypeCode > TypeCode.Decimal)
						enumBaseTypeCode = TypeCode.Int32;
					return new Ast.PrimitiveExpression(CSharpPrimitiveCast.Cast(enumBaseTypeCode, val, false)).CastTo(ConvertType(type));
				}
			}
			TypeCode code = TypeAnalysis.GetTypeCode(type.ToTypeSig());
			if (code < TypeCode.Char || code > TypeCode.Decimal)
				code = TypeCode.Int32;
			return new Ast.PrimitiveExpression(CSharpPrimitiveCast.Cast(code, val, false));
		}

		static bool IsFlagsEnum(TypeDef type)
		{
			if (!type.HasCustomAttributes)
				return false;

			return type.CustomAttributes.Any(attr => attr.TypeFullName == "System.FlagsAttribute");
		}

		/// <summary>
		/// Sets new modifier if the member hides some other member from a base type.
		/// </summary>
		/// <param name="member">The node of the member which new modifier state should be determined.</param>
		static void SetNewModifier(EntityDeclaration member)
		{
			try {
				bool addNewModifier = false;
				if (member is IndexerDeclaration) {
					var propertyDef = member.Annotation<PropertyDef>();
					var baseProperties =
						TypesHierarchyHelpers.FindBaseProperties(propertyDef);
					addNewModifier = baseProperties.Any();
				} else
					addNewModifier = HidesBaseMember(member);

				if (addNewModifier)
					member.Modifiers |= Modifiers.New;
			}
			catch (ResolveException) {
				// TODO: add some kind of notification (a comment?) about possible problems with decompiled code due to unresolved references.
			}
		}

		private static bool HidesBaseMember(EntityDeclaration member)
		{
			var memberDefinition = member.Annotation<IMemberDef>();
			bool addNewModifier = false;
			var methodDefinition = memberDefinition as MethodDef;
			if (methodDefinition != null) {
				addNewModifier = HidesByName(memberDefinition, includeBaseMethods: false);
				if (!addNewModifier)
					addNewModifier = TypesHierarchyHelpers.FindBaseMethods(methodDefinition).Any();
			} else
				addNewModifier = HidesByName(memberDefinition, includeBaseMethods: true);
			return addNewModifier;
		}

		/// <summary>
		/// Determines whether any base class member has the same name as the given member.
		/// </summary>
		/// <param name="member">The derived type's member.</param>
		/// <param name="includeBaseMethods">true if names of methods declared in base types should also be checked.</param>
		/// <returns>true if any base member has the same name as given member, otherwise false.</returns>
		static bool HidesByName(IMemberDef member, bool includeBaseMethods)
		{
			if (member == null)
				return false;
			Debug.Assert(!(member is PropertyDef) || !((PropertyDef)member).IsIndexer());

			if (member.DeclaringType.BaseType != null) {
				var baseTypeRef = member.DeclaringType.BaseType;
				while (baseTypeRef != null) {
					var baseType = baseTypeRef.ResolveTypeDef();
					if (baseType == null)
						break;
					if (baseType.HasProperties && AnyIsHiddenBy(baseType.Properties, member, m => !m.IsIndexer()))
						return true;
					if (baseType.HasEvents && AnyIsHiddenBy(baseType.Events, member))
						return true;
					if (baseType.HasFields && AnyIsHiddenBy(baseType.Fields, member))
						return true;
					if (includeBaseMethods && baseType.HasMethods
					    && AnyIsHiddenBy(baseType.Methods, member, m => !m.IsSpecialName))
						return true;
					if (baseType.HasNestedTypes && AnyIsHiddenBy(baseType.NestedTypes, member))
						return true;
					baseTypeRef = baseType.BaseType;
				}
			}
			return false;
		}

		static bool AnyIsHiddenBy<T>(IEnumerable<T> members, IMemberDef derived, Predicate<T> condition = null)
			where T : IMemberDef
		{
			return members.Any(m => m.Name == derived.Name
			                   && (condition == null || condition(m))
			                   && TypesHierarchyHelpers.IsVisibleFromDerived(m, derived.DeclaringType));
		}
	}
}<|MERGE_RESOLUTION|>--- conflicted
+++ resolved
@@ -322,13 +322,8 @@
 			if (typeDef.IsEnum) {
 				long expectedEnumMemberValue = 0;
 				bool forcePrintingInitializers = IsFlagsEnum(typeDef);
-<<<<<<< HEAD
 				var enumType = typeDef.Fields.FirstOrDefault(f => !f.IsStatic);
 				foreach (FieldDef field in typeDef.Fields) {
-=======
-				TypeCode baseType = TypeCode.Int32;
-				foreach (FieldDefinition field in typeDef.Fields) {
->>>>>>> a6979707
 					if (!field.IsStatic) {
 						// the value__ field
 						if (!new SigComparer().Equals(field.FieldType, typeDef.Module.CorLibTypes.Int32)) {
@@ -345,11 +340,7 @@
 							continue;
 						long memberValue = (long)CSharpPrimitiveCast.Cast(TypeCode.Int64, constant, false);
 						if (forcePrintingInitializers || memberValue != expectedEnumMemberValue) {
-<<<<<<< HEAD
 							enumMember.AddChild(new PrimitiveExpression(ConvertConstant(enumType == null ? null : enumType.FieldSig.GetFieldType(), constant)), EnumMemberDeclaration.InitializerRole);
-=======
-							enumMember.AddChild(new PrimitiveExpression(CSharpPrimitiveCast.Cast(baseType, field.Constant, false)), EnumMemberDeclaration.InitializerRole);
->>>>>>> a6979707
 						}
 						expectedEnumMemberValue = memberValue + 1;
 						astType.AddChild(enumMember, Roles.TypeMemberRole);
