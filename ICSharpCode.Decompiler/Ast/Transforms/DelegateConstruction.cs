﻿// Copyright (c) 2011 AlphaSierraPapa for the SharpDevelop Team
// 
// Permission is hereby granted, free of charge, to any person obtaining a copy of this
// software and associated documentation files (the "Software"), to deal in the Software
// without restriction, including without limitation the rights to use, copy, modify, merge,
// publish, distribute, sublicense, and/or sell copies of the Software, and to permit persons
// to whom the Software is furnished to do so, subject to the following conditions:
// 
// The above copyright notice and this permission notice shall be included in all copies or
// substantial portions of the Software.
// 
// THE SOFTWARE IS PROVIDED "AS IS", WITHOUT WARRANTY OF ANY KIND, EXPRESS OR IMPLIED,
// INCLUDING BUT NOT LIMITED TO THE WARRANTIES OF MERCHANTABILITY, FITNESS FOR A PARTICULAR
// PURPOSE AND NONINFRINGEMENT. IN NO EVENT SHALL THE AUTHORS OR COPYRIGHT HOLDERS BE LIABLE
// FOR ANY CLAIM, DAMAGES OR OTHER LIABILITY, WHETHER IN AN ACTION OF CONTRACT, TORT OR
// OTHERWISE, ARISING FROM, OUT OF OR IN CONNECTION WITH THE SOFTWARE OR THE USE OR OTHER
// DEALINGS IN THE SOFTWARE.

using System;
using System.Collections.Generic;
using System.Diagnostics;
using System.Linq;
using System.Threading;
using ICSharpCode.Decompiler;
using ICSharpCode.Decompiler.ILAst;
using ICSharpCode.NRefactory;
using ICSharpCode.NRefactory.CSharp;
using ICSharpCode.NRefactory.PatternMatching;
using dnlib.DotNet;

namespace ICSharpCode.Decompiler.Ast.Transforms
{
	/// <summary>
	/// Converts "new Action(obj, ldftn(func))" into "new Action(obj.func)".
	/// For anonymous methods, creates an AnonymousMethodExpression.
	/// Also gets rid of any "Display Classes" left over after inlining an anonymous method.
	/// </summary>
	public class DelegateConstruction : ContextTrackingVisitor<object>
	{
		internal sealed class Annotation
		{
			/// <summary>
			/// ldftn or ldvirtftn?
			/// </summary>
			public readonly bool IsVirtual;
			
			public Annotation(bool isVirtual)
			{
				this.IsVirtual = isVirtual;
			}
		}
		
		internal sealed class CapturedVariableAnnotation
		{
		}
		
		List<string> currentlyUsedVariableNames = new List<string>();
		
		public DelegateConstruction(DecompilerContext context) : base(context)
		{
		}
		
		public override object VisitObjectCreateExpression(ObjectCreateExpression objectCreateExpression, object data)
		{
			if (objectCreateExpression.Arguments.Count == 2) {
				Expression obj = objectCreateExpression.Arguments.First();
				Expression func = objectCreateExpression.Arguments.Last();
				Annotation annotation = func.Annotation<Annotation>();
				if (annotation != null) {
					IdentifierExpression methodIdent = (IdentifierExpression)((InvocationExpression)func).Arguments.Single();
					IMethod method = methodIdent.Annotation<IMethod>();
					if (method != null) {
						if (HandleAnonymousMethod(objectCreateExpression, obj, method))
							return null;
						// Perform the transformation to "new Action(obj.func)".
						obj.Remove();
						methodIdent.Remove();
						if (!annotation.IsVirtual && obj is ThisReferenceExpression) {
							// maybe it's getting the pointer of a base method?
							if (method.DeclaringType.ResolveTypeDef() != context.CurrentType) {
								obj = new BaseReferenceExpression();
							}
						}
						if (!annotation.IsVirtual && obj is NullReferenceExpression && method.MethodSig != null && !method.MethodSig.HasThis) {
							// We're loading a static method.
							// However it is possible to load extension methods with an instance, so we compare the number of arguments:
							bool isExtensionMethod = false;
							ITypeDefOrRef delegateType = objectCreateExpression.Type.Annotation<ITypeDefOrRef>();
							if (delegateType != null) {
								TypeDef delegateTypeDef = delegateType.ResolveTypeDef();
								if (delegateTypeDef != null) {
									MethodDef invokeMethod = delegateTypeDef.Methods.FirstOrDefault(m => m.Name == "Invoke");
									if (invokeMethod != null) {
										isExtensionMethod = (invokeMethod.Parameters.GetNumberOfNormalParameters() + 1 == method.MethodSig.GetParameters().Count);
									}
								}
							}
							if (!isExtensionMethod) {
								obj = new TypeReferenceExpression { Type = AstBuilder.ConvertType(method.DeclaringType) };
							}
						}
						// now transform the identifier into a member reference
						MemberReferenceExpression mre = new MemberReferenceExpression();
						mre.Target = obj;
						mre.MemberNameToken = (Identifier)methodIdent.IdentifierToken.Clone();
						methodIdent.TypeArguments.MoveTo(mre.TypeArguments);
						mre.AddAnnotation(method);
						objectCreateExpression.Arguments.Clear();
						objectCreateExpression.Arguments.Add(mre);
						return null;
					}
				}
			}
			return base.VisitObjectCreateExpression(objectCreateExpression, data);
		}
		
		internal static bool IsAnonymousMethod(DecompilerContext context, MethodDef method)
		{
			if (method == null || !(method.HasGeneratedName() || method.Name.Contains("$")))
				return false;
			if (!(method.IsCompilerGenerated() || IsPotentialClosure(context, method.DeclaringType)))
				return false;
			return true;
		}
		
		bool HandleAnonymousMethod(ObjectCreateExpression objectCreateExpression, Expression target, IMethod methodRef)
		{
			if (!context.Settings.AnonymousMethods)
				return false; // anonymous method decompilation is disabled
			if (target != null && !(target is IdentifierExpression || target is ThisReferenceExpression || target is NullReferenceExpression))
				return false; // don't copy arbitrary expressions, deal with identifiers only
			
			// Anonymous methods are defined in the same assembly
			MethodDef method = methodRef.ResolveMethodWithinSameModule();
			if (!IsAnonymousMethod(context, method))
				return false;
			
			// Create AnonymousMethodExpression and prepare parameters
			AnonymousMethodExpression ame = new AnonymousMethodExpression();
			ame.CopyAnnotationsFrom(objectCreateExpression); // copy ILRanges etc.
			ame.RemoveAnnotations<IMethod>(); // remove reference to delegate ctor
			ame.AddAnnotation(method); // add reference to anonymous method
			ame.Parameters.AddRange(AstBuilder.MakeParameters(method, isLambda: true));
			ame.HasParameterList = true;
			
			// rename variables so that they don't conflict with the parameters:
			foreach (ParameterDeclaration pd in ame.Parameters) {
				EnsureVariableNameIsAvailable(objectCreateExpression, pd.Name);
			}
			
			// Decompile the anonymous method:
			
			DecompilerContext subContext = context.Clone();
			subContext.CurrentMethod = method;
			subContext.CurrentMethodIsAsync = false;
			subContext.ReservedVariableNames.AddRange(currentlyUsedVariableNames);
			BlockStatement body = AstMethodBodyBuilder.CreateMethodBody(method, subContext, ame.Parameters);
			TransformationPipeline.RunTransformationsUntil(body, v => v is DelegateConstruction, subContext);
			body.AcceptVisitor(this, null);
			
			
			bool isLambda = false;
			if (ame.Parameters.All(p => p.ParameterModifier == ParameterModifier.None)) {
				isLambda = (body.Statements.Count == 1 && body.Statements.Single() is ReturnStatement);
			}
			// Remove the parameter list from an AnonymousMethodExpression if the original method had no names,
			// and the parameters are not used in the method body
			if (!isLambda && method.Parameters.SkipNonNormal().All(p => string.IsNullOrEmpty(p.Name))) {
				var parameterReferencingIdentifiers =
					from ident in body.Descendants.OfType<IdentifierExpression>()
					let v = ident.Annotation<ILVariable>()
					where v != null && v.IsParameter && method.Parameters.Contains(v.OriginalParameter)
					select ident;
				if (!parameterReferencingIdentifiers.Any()) {
					ame.Parameters.Clear();
					ame.HasParameterList = false;
				}
			}
			
			// Replace all occurrences of 'this' in the method body with the delegate's target:
			foreach (AstNode node in body.Descendants) {
				if (node is ThisReferenceExpression)
					node.ReplaceWith(target.Clone());
			}
			Expression replacement;
			if (isLambda) {
				LambdaExpression lambda = new LambdaExpression();
				lambda.CopyAnnotationsFrom(ame);
				ame.Parameters.MoveTo(lambda.Parameters);
				Expression returnExpr = ((ReturnStatement)body.Statements.Single()).Expression;
				returnExpr.Remove();
				lambda.Body = returnExpr;
				replacement = lambda;
			} else {
				ame.Body = body;
				replacement = ame;
			}
			var expectedType = objectCreateExpression.Annotation<TypeInformation>().ExpectedType.Resolve();
			if (expectedType != null && !expectedType.IsDelegate()) {
				var simplifiedDelegateCreation = (ObjectCreateExpression)objectCreateExpression.Clone();
				simplifiedDelegateCreation.Arguments.Clear();
				simplifiedDelegateCreation.Arguments.Add(replacement);
				replacement = simplifiedDelegateCreation;
			}
			objectCreateExpression.ReplaceWith(replacement);
			return true;
		}
<<<<<<< HEAD

		static bool IsDelegate(TypeDef type)
		{
			if (type.BaseType != null && type.BaseType.Namespace == "System") {
				if (type.BaseType.Name == "MulticastDelegate")
					return true;
				if (type.BaseType.Name == "Delegate" && type.Name != "MulticastDelegate")
					return true;
			}
			return false;
		}
=======
>>>>>>> 38f39b4a
		
		internal static bool IsPotentialClosure(DecompilerContext context, TypeDef potentialDisplayClass)
		{
			if (potentialDisplayClass == null || !potentialDisplayClass.IsCompilerGeneratedOrIsInCompilerGeneratedClass())
				return false;
			// check that methodContainingType is within containingType
			while (potentialDisplayClass != context.CurrentType) {
				potentialDisplayClass = potentialDisplayClass.DeclaringType;
				if (potentialDisplayClass == null)
					return false;
			}
			return true;
		}
		
		public override object VisitInvocationExpression(InvocationExpression invocationExpression, object data)
		{
			if (context.Settings.ExpressionTrees && ExpressionTreeConverter.CouldBeExpressionTree(invocationExpression)) {
				Expression converted = ExpressionTreeConverter.TryConvert(context, invocationExpression);
				if (converted != null) {
					invocationExpression.ReplaceWith(converted);
					return converted.AcceptVisitor(this, data);
				}
			}
			return base.VisitInvocationExpression(invocationExpression, data);
		}
		
		#region Track current variables
		public override object VisitMethodDeclaration(MethodDeclaration methodDeclaration, object data)
		{
			Debug.Assert(currentlyUsedVariableNames.Count == 0);
			try {
				currentlyUsedVariableNames.AddRange(methodDeclaration.Parameters.Select(p => p.Name));
				return base.VisitMethodDeclaration(methodDeclaration, data);
			} finally {
				currentlyUsedVariableNames.Clear();
			}
		}
		
		public override object VisitOperatorDeclaration(OperatorDeclaration operatorDeclaration, object data)
		{
			Debug.Assert(currentlyUsedVariableNames.Count == 0);
			try {
				currentlyUsedVariableNames.AddRange(operatorDeclaration.Parameters.Select(p => p.Name));
				return base.VisitOperatorDeclaration(operatorDeclaration, data);
			} finally {
				currentlyUsedVariableNames.Clear();
			}
		}
		
		public override object VisitConstructorDeclaration(ConstructorDeclaration constructorDeclaration, object data)
		{
			Debug.Assert(currentlyUsedVariableNames.Count == 0);
			try {
				currentlyUsedVariableNames.AddRange(constructorDeclaration.Parameters.Select(p => p.Name));
				return base.VisitConstructorDeclaration(constructorDeclaration, data);
			} finally {
				currentlyUsedVariableNames.Clear();
			}
		}
		
		public override object VisitIndexerDeclaration(IndexerDeclaration indexerDeclaration, object data)
		{
			Debug.Assert(currentlyUsedVariableNames.Count == 0);
			try {
				currentlyUsedVariableNames.AddRange(indexerDeclaration.Parameters.Select(p => p.Name));
				return base.VisitIndexerDeclaration(indexerDeclaration, data);
			} finally {
				currentlyUsedVariableNames.Clear();
			}
		}
		
		public override object VisitAccessor(Accessor accessor, object data)
		{
			try {
				currentlyUsedVariableNames.Add("value");
				return base.VisitAccessor(accessor, data);
			} finally {
				currentlyUsedVariableNames.RemoveAt(currentlyUsedVariableNames.Count - 1);
			}
		}
		
		public override object VisitVariableDeclarationStatement(VariableDeclarationStatement variableDeclarationStatement, object data)
		{
			foreach (VariableInitializer v in variableDeclarationStatement.Variables)
				currentlyUsedVariableNames.Add(v.Name);
			return base.VisitVariableDeclarationStatement(variableDeclarationStatement, data);
		}
		
		public override object VisitFixedStatement(FixedStatement fixedStatement, object data)
		{
			foreach (VariableInitializer v in fixedStatement.Variables)
				currentlyUsedVariableNames.Add(v.Name);
			return base.VisitFixedStatement(fixedStatement, data);
		}
		#endregion
		
		static readonly ExpressionStatement displayClassAssignmentPattern =
			new ExpressionStatement(new AssignmentExpression(
				new NamedNode("variable", new IdentifierExpression(Pattern.AnyString)),
				new ObjectCreateExpression { Type = new AnyNode("type") }
			));
		
		public override object VisitBlockStatement(BlockStatement blockStatement, object data)
		{
			int numberOfVariablesOutsideBlock = currentlyUsedVariableNames.Count;
			base.VisitBlockStatement(blockStatement, data);
			foreach (ExpressionStatement stmt in blockStatement.Statements.OfType<ExpressionStatement>().ToArray()) {
				Match displayClassAssignmentMatch = displayClassAssignmentPattern.Match(stmt);
				if (!displayClassAssignmentMatch.Success)
					continue;
				
				ILVariable variable = displayClassAssignmentMatch.Get<AstNode>("variable").Single().Annotation<ILVariable>();
				if (variable == null)
					continue;
				TypeDef type = variable.Type.ToTypeDefOrRef().ResolveWithinSameModule();
				if (!IsPotentialClosure(context, type))
					continue;
				if (displayClassAssignmentMatch.Get<AstType>("type").Single().Annotation<ITypeDefOrRef>().ResolveWithinSameModule() != type)
					continue;
				
				// Looks like we found a display class creation. Now let's verify that the variable is used only for field accesses:
				bool ok = true;
				foreach (var identExpr in blockStatement.Descendants.OfType<IdentifierExpression>()) {
					if (identExpr.Identifier == variable.Name && identExpr != displayClassAssignmentMatch.Get("variable").Single()) {
						if (!(identExpr.Parent is MemberReferenceExpression && identExpr.Parent.Annotation<IField>() != null && identExpr.Parent.Annotation<IField>().IsField))
							ok = false;
					}
				}
				if (!ok)
					continue;
				Dictionary<IField, AstNode> dict = new Dictionary<IField, AstNode>();
				
				// Delete the variable declaration statement:
				VariableDeclarationStatement displayClassVarDecl = PatternStatementTransform.FindVariableDeclaration(stmt, variable.Name);
				if (displayClassVarDecl != null)
					displayClassVarDecl.Remove();
				
				// Delete the assignment statement:
				AstNode cur = stmt.NextSibling;
				stmt.Remove();
				
				// Delete any following statements as long as they assign parameters to the display class
				BlockStatement rootBlock = blockStatement.Ancestors.OfType<BlockStatement>().LastOrDefault() ?? blockStatement;
				List<ILVariable> parameterOccurrances = rootBlock.Descendants.OfType<IdentifierExpression>()
					.Select(n => n.Annotation<ILVariable>()).Where(p => p != null && p.IsParameter).ToList();
				AstNode next;
				for (; cur != null; cur = next) {
					next = cur.NextSibling;
					
					// Test for the pattern:
					// "variableName.MemberName = right;"
					ExpressionStatement closureFieldAssignmentPattern = new ExpressionStatement(
						new AssignmentExpression(
							new NamedNode("left", new MemberReferenceExpression { 
							              	Target = IdentifierExpression.Create(variable.Name, variable.IsParameter ? TextTokenType.Parameter : TextTokenType.Local),
							              	MemberName = Pattern.AnyString
							              }),
							new AnyNode("right")
						)
					);
					Match m = closureFieldAssignmentPattern.Match(cur);
					if (m.Success) {
						FieldDef fieldDef = m.Get<MemberReferenceExpression>("left").Single().Annotation<IField>().ResolveFieldWithinSameModule();
						AstNode right = m.Get<AstNode>("right").Single();
						bool isParameter = false;
						bool isDisplayClassParentPointerAssignment = false;
						if (right is ThisReferenceExpression) {
							isParameter = true;
						} else if (right is IdentifierExpression) {
							// handle parameters only if the whole method contains no other occurrence except for 'right'
							ILVariable v = right.Annotation<ILVariable>();
							isParameter = v.IsParameter && parameterOccurrances.Count(c => c == v) == 1;
							if (!isParameter && IsPotentialClosure(context, v.Type.ToTypeDefOrRef().ResolveWithinSameModule())) {
								// parent display class within the same method
								// (closure2.localsX = closure1;)
								isDisplayClassParentPointerAssignment = true;
							}
						} else if (right is MemberReferenceExpression) {
							// copy of parent display class reference from an outer lambda
							// closure2.localsX = this.localsY
							MemberReferenceExpression mre = m.Get<MemberReferenceExpression>("right").Single();
							do {
								// descend into the targets of the mre as long as the field types are closures
								FieldDef fieldDef2 = mre.Annotation<FieldDef>().ResolveFieldWithinSameModule();
								if (fieldDef2 == null || !IsPotentialClosure(context, fieldDef2.FieldType.ToTypeDefOrRef().ResolveWithinSameModule())) {
									break;
								}
								// if we finally get to a this reference, it's copying a display class parent pointer
								if (mre.Target is ThisReferenceExpression) {
									isDisplayClassParentPointerAssignment = true;
								}
								mre = mre.Target as MemberReferenceExpression;
							} while (mre != null);
						}
						if (isParameter || isDisplayClassParentPointerAssignment) {
							if (fieldDef != null)
								dict[fieldDef] = right;
							cur.Remove();
						} else {
							break;
						}
					} else {
						break;
					}
				}
				
				// Now create variables for all fields of the display class (except for those that we already handled as parameters)
				List<Tuple<AstType, ILVariable>> variablesToDeclare = new List<Tuple<AstType, ILVariable>>();
				foreach (FieldDef field in type.Fields) {
					if (field.IsStatic)
						continue; // skip static fields
					if (dict.ContainsKey(field)) // skip field if it already was handled as parameter
						continue;
					string capturedVariableName = field.Name;
					if (capturedVariableName.StartsWith("$VB$Local_", StringComparison.Ordinal) && capturedVariableName.Length > 10)
						capturedVariableName = capturedVariableName.Substring(10);
					EnsureVariableNameIsAvailable(blockStatement, capturedVariableName);
					currentlyUsedVariableNames.Add(capturedVariableName);
					ILVariable ilVar = new ILVariable
					{
						IsGenerated = true,
						Name = capturedVariableName,
						Type = field.FieldType,
					};
					variablesToDeclare.Add(Tuple.Create(AstBuilder.ConvertType(field.FieldType, field), ilVar));
					dict[field] = IdentifierExpression.Create(capturedVariableName, TextTokenType.Local).WithAnnotation(ilVar);
				}
				
				// Now figure out where the closure was accessed and use the simpler replacement expression there:
				foreach (var identExpr in blockStatement.Descendants.OfType<IdentifierExpression>()) {
					if (identExpr.Identifier == variable.Name) {
						MemberReferenceExpression mre = (MemberReferenceExpression)identExpr.Parent;
						AstNode replacement;
						var fieldDef = mre.Annotation<IField>().ResolveFieldWithinSameModule();
						if (fieldDef != null && dict.TryGetValue(fieldDef, out replacement)) {
							mre.ReplaceWith(replacement.Clone());
						}
					}
				}
				// Now insert the variable declarations (we can do this after the replacements only so that the scope detection works):
				Statement insertionPoint = blockStatement.Statements.FirstOrDefault();
				foreach (var tuple in variablesToDeclare) {
					var newVarDecl = new VariableDeclarationStatement(tuple.Item2.IsParameter ? TextTokenType.Parameter : TextTokenType.Local, tuple.Item1, tuple.Item2.Name);
					newVarDecl.Variables.Single().AddAnnotation(new CapturedVariableAnnotation());
					newVarDecl.Variables.Single().AddAnnotation(tuple.Item2);
					blockStatement.Statements.InsertBefore(insertionPoint, newVarDecl);
				}
			}
			currentlyUsedVariableNames.RemoveRange(numberOfVariablesOutsideBlock, currentlyUsedVariableNames.Count - numberOfVariablesOutsideBlock);
			return null;
		}

		void EnsureVariableNameIsAvailable(AstNode currentNode, string name)
		{
			int pos = currentlyUsedVariableNames.IndexOf(name);
			if (pos < 0) {
				// name is still available
				return;
			}
			// Naming conflict. Let's rename the existing variable so that the field keeps the name from metadata.
			NameVariables nv = new NameVariables();
			// Add currently used variable and parameter names
			foreach (string nameInUse in currentlyUsedVariableNames)
				nv.AddExistingName(nameInUse);
			// variables declared in child nodes of this block
			foreach (VariableInitializer vi in currentNode.Descendants.OfType<VariableInitializer>())
				nv.AddExistingName(vi.Name);
			// parameters in child lambdas
			foreach (ParameterDeclaration pd in currentNode.Descendants.OfType<ParameterDeclaration>())
				nv.AddExistingName(pd.Name);
			
			string newName = nv.GetAlternativeName(name);
			currentlyUsedVariableNames[pos] = newName;
			
			// find top-most block
			AstNode topMostBlock = currentNode.Ancestors.OfType<BlockStatement>().LastOrDefault() ?? currentNode;
			
			// rename identifiers
			foreach (IdentifierExpression ident in topMostBlock.Descendants.OfType<IdentifierExpression>()) {
				if (ident.Identifier == name) {
					var id = Identifier.Create(newName);
					id.AddAnnotationsFrom(ident.IdentifierToken);
					ident.IdentifierToken = id;
					ILVariable v = ident.Annotation<ILVariable>();
					if (v != null)
						v.Name = newName;
				}
			}
			// rename variable declarations
			foreach (VariableInitializer vi in topMostBlock.Descendants.OfType<VariableInitializer>()) {
				if (vi.Name == name) {
					var id = Identifier.Create(newName);
					id.AddAnnotationsFrom(vi.NameToken);
					vi.NameToken = id;
					ILVariable v = vi.Annotation<ILVariable>();
					if (v != null)
						v.Name = newName;
				}
			}
		}
	}
}<|MERGE_RESOLUTION|>--- conflicted
+++ resolved
@@ -205,20 +205,6 @@
 			objectCreateExpression.ReplaceWith(replacement);
 			return true;
 		}
-<<<<<<< HEAD
-
-		static bool IsDelegate(TypeDef type)
-		{
-			if (type.BaseType != null && type.BaseType.Namespace == "System") {
-				if (type.BaseType.Name == "MulticastDelegate")
-					return true;
-				if (type.BaseType.Name == "Delegate" && type.Name != "MulticastDelegate")
-					return true;
-			}
-			return false;
-		}
-=======
->>>>>>> 38f39b4a
 		
 		internal static bool IsPotentialClosure(DecompilerContext context, TypeDef potentialDisplayClass)
 		{
