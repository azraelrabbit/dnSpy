--- conflicted
+++ resolved
@@ -635,13 +635,9 @@
 		
 		static readonly AstNode lockTryCatchPattern = new TryCatchStatement {
 			TryBlock = new BlockStatement {
-<<<<<<< HEAD
+				new OptionalNode(new VariableDeclarationStatement()).ToStatement(),
 				new TypePattern(typeof(System.Threading.Monitor)).ToType().Invoke2(
 					TextTokenType.StaticMethod,
-=======
-				new OptionalNode(new VariableDeclarationStatement()).ToStatement(),
-				new TypePattern(typeof(System.Threading.Monitor)).ToType().Invoke(
->>>>>>> 1157a4dc
 					"Enter", new AnyNode("enter"),
 					new DirectionExpression {
 						FieldDirection = FieldDirection.Ref,
@@ -653,11 +649,7 @@
 				new IfElseStatement {
 					Condition = new Backreference("flag"),
 					TrueStatement = new BlockStatement {
-<<<<<<< HEAD
-						new TypePattern(typeof(System.Threading.Monitor)).ToType().Invoke2(TextTokenType.StaticMethod, "Exit", new NamedNode("exit", new IdentifierExpression(Pattern.AnyString)))
-=======
-						new TypePattern(typeof(System.Threading.Monitor)).ToType().Invoke("Exit", new AnyNode("exit"))
->>>>>>> 1157a4dc
+						new TypePattern(typeof(System.Threading.Monitor)).ToType().Invoke2(TextTokenType.StaticMethod, "Exit", new AnyNode("exit"))
 					}
 				}
 			}};
