--- conflicted
+++ resolved
@@ -54,18 +54,14 @@
 		
 		public override void WriteIdentifier(Identifier identifier, TextTokenType tokenType)
 		{
-<<<<<<< HEAD
 			if (tokenType == TextTokenType.Text)
 				tokenType = TextTokenHelper.GetTextTokenType(identifier.AnnotationVT<TextTokenType>() ?? identifier.Annotation<object>());
 
-			var definition = GetCurrentDefinition(identifier);
-=======
 			if (identifier.IsVerbatim || CSharpOutputVisitor.IsKeyword(identifier.Name, identifier)) {
 				output.Write('@');
 			}
 			
-			var definition = GetCurrentDefinition();
->>>>>>> 2726336b
+			var definition = GetCurrentDefinition(identifier);
 			if (definition != null) {
 				output.WriteDefinition(IdentifierEscaper.Escape(identifier.Name), definition, tokenType, false);
 				return;
