--- conflicted
+++ resolved
@@ -1,4 +1,3 @@
-<<<<<<< HEAD
 ﻿<?xml version="1.0" encoding="utf-8"?>
 <Project ToolsVersion="4.0" xmlns="http://schemas.microsoft.com/developer/msbuild/2003" DefaultTargets="Build">
   <PropertyGroup>
@@ -89,7 +88,6 @@
     <Compile Include="FlowAnalysis\SsaOptimization.cs" />
     <Compile Include="FlowAnalysis\SsaVariable.cs" />
     <Compile Include="FlowAnalysis\TransformToSsa.cs" />
-    <Compile Include="GraphVizGraph.cs" />
     <Compile Include="ILAst\InitializerPeepholeTransforms.cs" />
     <Compile Include="ILAst\DefaultDictionary.cs" />
     <Compile Include="ILAst\GotoRemoval.cs" />
@@ -131,134 +129,4 @@
     <Exec WorkingDirectory="$(MSBuildProjectDirectory)\..\BuildTools\UpdateAssemblyInfo\bin\Debug" Command="UpdateAssemblyInfo.exe --branchname $(BranchName)" Timeout="60000" Condition=" '$(BranchName)' != '' " />
     <Exec WorkingDirectory="$(MSBuildProjectDirectory)\..\BuildTools\UpdateAssemblyInfo\bin\Debug" Command="UpdateAssemblyInfo.exe" Timeout="60000" Condition=" '$(BranchName)' == '' " />
   </Target>
-=======
-﻿<?xml version="1.0" encoding="utf-8"?>
-<Project ToolsVersion="4.0" xmlns="http://schemas.microsoft.com/developer/msbuild/2003" DefaultTargets="Build">
-  <PropertyGroup>
-    <ProjectGuid>{984CC812-9470-4A13-AFF9-CC44068D666C}</ProjectGuid>
-    <Configuration Condition=" '$(Configuration)' == '' ">Debug</Configuration>
-    <Platform Condition=" '$(Platform)' == '' ">AnyCPU</Platform>
-    <OutputType>Library</OutputType>
-    <RootNamespace>ICSharpCode.Decompiler</RootNamespace>
-    <AssemblyName>ICSharpCode.Decompiler</AssemblyName>
-    <TargetFrameworkVersion>v4.0</TargetFrameworkVersion>
-    <TargetFrameworkProfile>Client</TargetFrameworkProfile>
-    <AppDesignerFolder>Properties</AppDesignerFolder>
-    <AllowUnsafeBlocks>False</AllowUnsafeBlocks>
-    <NoStdLib>False</NoStdLib>
-    <WarningLevel>4</WarningLevel>
-    <TreatWarningsAsErrors>false</TreatWarningsAsErrors>
-  </PropertyGroup>
-  <PropertyGroup Condition=" '$(Platform)' == 'AnyCPU' ">
-    <PlatformTarget>AnyCPU</PlatformTarget>
-    <RegisterForComInterop>False</RegisterForComInterop>
-    <GenerateSerializationAssemblies>Auto</GenerateSerializationAssemblies>
-    <BaseAddress>4194304</BaseAddress>
-    <FileAlignment>4096</FileAlignment>
-  </PropertyGroup>
-  <PropertyGroup Condition=" '$(Configuration)' == 'Debug' ">
-    <OutputPath>bin\Debug\</OutputPath>
-    <DebugSymbols>true</DebugSymbols>
-    <DebugType>Full</DebugType>
-    <Optimize>False</Optimize>
-    <CheckForOverflowUnderflow>True</CheckForOverflowUnderflow>
-    <DefineConstants>DEBUG;TRACE</DefineConstants>
-  </PropertyGroup>
-  <PropertyGroup Condition=" '$(Configuration)' == 'Release' ">
-    <OutputPath>bin\Release\</OutputPath>
-    <DebugSymbols>False</DebugSymbols>
-    <DebugType>None</DebugType>
-    <Optimize>True</Optimize>
-    <CheckForOverflowUnderflow>False</CheckForOverflowUnderflow>
-    <DefineConstants>TRACE</DefineConstants>
-  </PropertyGroup>
-  <ItemGroup>
-    <Reference Include="System" />
-    <Reference Include="System.Core">
-      <RequiredTargetFramework>3.5</RequiredTargetFramework>
-    </Reference>
-    <Reference Include="System.Xml" />
-    <Reference Include="System.Xml.Linq">
-      <RequiredTargetFramework>3.5</RequiredTargetFramework>
-    </Reference>
-  </ItemGroup>
-  <ItemGroup>
-    <Compile Include="Ast\AstBuilder.cs" />
-    <Compile Include="Ast\AstMethodBodyBuilder.cs" />
-    <Compile Include="Ast\CommentStatement.cs" />
-    <Compile Include="Ast\DeclareVariableInSmallestScope.cs" />
-    <Compile Include="Ast\DecompilerContext.cs" />
-    <Compile Include="Ast\NameVariables.cs" />
-    <Compile Include="Ast\NRefactoryExtensions.cs" />
-    <Compile Include="Ast\TextOutputFormatter.cs" />
-    <Compile Include="Ast\Transforms\ContextTrackingVisitor.cs" />
-    <Compile Include="Ast\Transforms\ConvertConstructorCallIntoInitializer.cs" />
-    <Compile Include="Ast\Transforms\DelegateConstruction.cs" />
-    <Compile Include="Ast\Transforms\ReplaceMethodCallsWithOperators.cs" />
-    <Compile Include="Ast\Transforms\PushNegation.cs" />
-    <Compile Include="Ast\Transforms\TransformationPipeline.cs" />
-    <Compile Include="Ast\Transforms\PatternStatementTransform.cs" />
-    <Compile Include="CecilExtensions.cs" />
-    <Compile Include="DecompilerException.cs" />
-    <Compile Include="DecompilerSettings.cs" />
-    <Compile Include="Disassembler\DisassemblerHelpers.cs" />
-    <Compile Include="Disassembler\ILStructure.cs" />
-    <Compile Include="Disassembler\MethodBodyDisassembler.cs" />
-    <Compile Include="Disassembler\ReflectionDisassembler.cs" />
-    <Compile Include="FlowAnalysis\ControlFlowEdge.cs" />
-    <Compile Include="FlowAnalysis\ControlFlowGraph.cs" />
-    <Compile Include="FlowAnalysis\ControlFlowGraphBuilder.cs" />
-    <Compile Include="FlowAnalysis\ControlFlowNode.cs" />
-    <Compile Include="FlowAnalysis\ControlStructureDetector.cs" />
-    <Compile Include="FlowAnalysis\OpCodeInfo.cs" />
-    <Compile Include="FlowAnalysis\SimplifyByRefCalls.cs" />
-    <Compile Include="FlowAnalysis\SsaBlock.cs" />
-    <Compile Include="FlowAnalysis\SsaForm.cs" />
-    <Compile Include="FlowAnalysis\SsaFormBuilder.cs" />
-    <Compile Include="FlowAnalysis\SsaInstruction.cs" />
-    <Compile Include="FlowAnalysis\SsaOptimization.cs" />
-    <Compile Include="FlowAnalysis\SsaVariable.cs" />
-    <Compile Include="FlowAnalysis\TransformToSsa.cs" />
-    <Compile Include="ILAst\InitializerPeepholeTransforms.cs" />
-    <Compile Include="ILAst\DefaultDictionary.cs" />
-    <Compile Include="ILAst\GotoRemoval.cs" />
-    <Compile Include="ILAst\ILAstBuilder.cs" />
-    <Compile Include="ILAst\ILAstOptimizer.cs" />
-    <Compile Include="ILAst\ILAstTypes.cs" />
-    <Compile Include="ILAst\ILCodes.cs" />
-    <Compile Include="ILAst\ILInlining.cs" />
-    <Compile Include="ILAst\LoopsAndConditions.cs" />
-    <Compile Include="ILAst\Pattern.cs" />
-    <Compile Include="ILAst\PeepholeTransform.cs" />
-    <Compile Include="ILAst\TypeAnalysis.cs" />
-    <Compile Include="ILAst\YieldReturnDecompiler.cs" />
-    <Compile Include="ITextOutput.cs" />
-    <Compile Include="PlainTextOutput.cs" />
-    <Compile Include="Properties\AssemblyInfo.cs" />
-    <Compile Include="TextOutputWriter.cs" />
-    <None Include="Properties\AssemblyInfo.template.cs" />
-  </ItemGroup>
-  <ItemGroup>
-    <ProjectReference Include="..\Mono.Cecil\Mono.Cecil.csproj">
-      <Project>{D68133BD-1E63-496E-9EDE-4FBDBF77B486}</Project>
-      <Name>Mono.Cecil</Name>
-    </ProjectReference>
-    <ProjectReference Include="..\NRefactory\ICSharpCode.NRefactory\ICSharpCode.NRefactory.csproj">
-      <Project>{3B2A5653-EC97-4001-BB9B-D90F1AF2C371}</Project>
-      <Name>ICSharpCode.NRefactory</Name>
-    </ProjectReference>
-  </ItemGroup>
-  <ItemGroup>
-    <Folder Include="Ast" />
-    <Folder Include="Ast\Transforms" />
-    <Folder Include="Disassembler" />
-    <Folder Include="ILAst" />
-  </ItemGroup>
-  <Import Project="$(MSBuildBinPath)\Microsoft.CSharp.Targets" />
-  <Target Name="BeforeBuild">
-    <MSBuild Projects="$(MSBuildProjectDirectory)\..\BuildTools\UpdateAssemblyInfo\UpdateAssemblyInfo.csproj" Targets="Build" Properties="Configuration=Debug" />
-    <Exec WorkingDirectory="$(MSBuildProjectDirectory)\..\BuildTools\UpdateAssemblyInfo\bin\Debug" Command="UpdateAssemblyInfo.exe --branchname $(BranchName)" Timeout="60000" Condition=" '$(BranchName)' != '' " />
-    <Exec WorkingDirectory="$(MSBuildProjectDirectory)\..\BuildTools\UpdateAssemblyInfo\bin\Debug" Command="UpdateAssemblyInfo.exe" Timeout="60000" Condition=" '$(BranchName)' == '' " />
-  </Target>
->>>>>>> 68b07e28
 </Project>