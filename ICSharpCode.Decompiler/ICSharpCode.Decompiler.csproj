--- conflicted
+++ resolved
@@ -45,18 +45,6 @@
     <OutputPath>bin\NuGet-$(Configuration)\</OutputPath>
   </PropertyGroup>
   <ItemGroup>
-<<<<<<< HEAD
-=======
-    <Reference Include="ICSharpCode.NRefactory" Condition=" '$(BuildNuGetPackage)' == 'True' ">
-      <HintPath>..\packages\ICSharpCode.NRefactory.5.5.1\lib\Net40\ICSharpCode.NRefactory.dll</HintPath>
-    </Reference>
-    <Reference Include="ICSharpCode.NRefactory.CSharp" Condition=" '$(BuildNuGetPackage)' == 'True' ">
-      <HintPath>..\packages\ICSharpCode.NRefactory.5.5.1\lib\Net40\ICSharpCode.NRefactory.CSharp.dll</HintPath>
-    </Reference>
-    <Reference Include="Mono.Cecil" Condition=" '$(BuildNuGetPackage)' == 'True' ">
-      <HintPath>..\packages\Mono.Cecil.0.9.5.4\lib\net40\Mono.Cecil.dll</HintPath>
-    </Reference>
->>>>>>> 382f2466
     <Reference Include="System" />
     <Reference Include="System.Core">
       <RequiredTargetFramework>3.5</RequiredTargetFramework>
@@ -144,7 +132,6 @@
     <None Include="Properties\AssemblyInfo.template.cs" />
   </ItemGroup>
   <ItemGroup>
-<<<<<<< HEAD
     <ProjectReference Include="..\dnlib\src\dnlib.csproj">
       <Project>{FDFC1237-143F-4919-8318-4926901F4639}</Project>
       <Name>dnlib</Name>
@@ -156,11 +143,6 @@
     <ProjectReference Include="..\NRefactory2\ICSharpCode.NRefactory\ICSharpCode.NRefactory.csproj">
       <Project>{3B2A5653-EC97-4001-BB9B-D90F1AF2C371}</Project>
       <Name>ICSharpCode.NRefactory</Name>
-=======
-    <ProjectReference Include="..\Mono.Cecil\Mono.Cecil.csproj"  Condition=" '$(BuildNuGetPackage)' != 'True' ">
-      <Project>{D68133BD-1E63-496E-9EDE-4FBDBF77B486}</Project>
-      <Name>Mono.Cecil</Name>
->>>>>>> 382f2466
     </ProjectReference>
     <ProjectReference Include="..\NRefactory\ICSharpCode.NRefactory.CSharp\ICSharpCode.NRefactory.CSharp.csproj"  Condition=" '$(BuildNuGetPackage)' != 'True' ">
       <Project>{53DCA265-3C3C-42F9-B647-F72BA678122B}</Project>
