--- conflicted
+++ resolved
@@ -62,12 +62,8 @@
 	{
 		readonly SolidColorBrush brush;
 		
-<<<<<<< HEAD
 #pragma warning disable 1591
 		public SimpleHighlightingBrush(SolidColorBrush brush)
-=======
-		internal SimpleHighlightingBrush(SolidColorBrush brush)
->>>>>>> a6979707
 		{
 			brush.Freeze();
 			this.brush = brush;
